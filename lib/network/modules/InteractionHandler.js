--- conflicted
+++ resolved
@@ -544,15 +544,9 @@
    */
   zoom(scale, pointer) {
     if (this.options.zoomView === true) {
-<<<<<<< HEAD
       let scaleOld = this.body.view.scale;
       if (scale < this.options.zoomMin) {
         scale = this.options.zoomMin;
-=======
-      const scaleOld = this.body.view.scale;
-      if (scale < 0.00001) {
-        scale = 0.00001;
->>>>>>> c8268cde
       }
       if (scale > this.options.zoomMax) {
         scale = this.options.zoomMax;
