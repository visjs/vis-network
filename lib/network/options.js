/**
 * This object contains all possible options. It will check if the types are correct, if required if the option is one
 * of the allowed values.
 *
 * __any__ means that the name of the property does not matter.
 * __type__ is a required field for all objects and contains the allowed types of all objects
 */
let string = 'string';
let bool = 'boolean';
let number = 'number';
let array = 'array';
let object = 'object'; // should only be in a __type__ property
let dom = 'dom';
let any = 'any';

// List of endpoints
let endPoints = [
  "arrow",
  "bar",
  "box",
  "circle",
  "crow",
  "curve",
  "diamond",
  "image",
  "inv_curve",
  "inv_triangle",
  "triangle",
  "vee"
];

let allOptions = {
  configure: {
    enabled: { boolean: bool },
    filter: { boolean: bool, string, array, 'function': 'function' },
    container: { dom },
    showButton: { boolean: bool },
    __type__: { object, boolean: bool, string, array, 'function': 'function' }
  },
  edges: {
    arrows: {
      to: {
        enabled: { boolean: bool },
        scaleFactor: { number },
        type: { string: endPoints },
        imageHeight: { number },
        imageWidth: { number },
        src: { string },
        __type__: { object, boolean: bool }
      },
      middle: {
        enabled: { boolean: bool },
        scaleFactor: { number },
        type: { string: endPoints },
        imageWidth: { number },
        imageHeight: { number },
        src: { string },
        __type__: { object, boolean: bool }
      },
      from: {
        enabled: { boolean: bool },
        scaleFactor: { number },
        type: { string: endPoints },
        imageWidth: { number },
        imageHeight: { number },
        src: { string },
        __type__: { object, boolean: bool }
      },
      __type__: { string: ["from", "to", "middle"], object }
    },
    arrowStrikethrough: { boolean: bool },
    background: {
      enabled: { boolean: bool },
      color: { string },
      size: { number },
      dashes: { boolean: bool, array },
      __type__: { object, boolean: bool }
    },
    chosen: {
      label: { boolean: bool, 'function': 'function' },
      edge: { boolean: bool, 'function': 'function' },
      __type__: { object, boolean: bool }
    },
    color: {
      color: { string },
      highlight: { string },
      hover: { string },
      inherit: { string: ['from', 'to', 'both'], boolean: bool },
      opacity: { number },
      __type__: { object, string }
    },
    dashes: { boolean: bool, array },
    font: {
      color: { string },
      size: { number }, // px
      face: { string },
      background: { string },
      strokeWidth: { number }, // px
      strokeColor: { string },
      align: { string: ['horizontal', 'top', 'middle', 'bottom'] },
      vadjust: { number },
      multi: { boolean: bool, string },
      bold: {
        color: { string },
        size: { number }, // px
        face: { string },
        mod: { string },
        vadjust: { number },
        __type__: { object, string }
      },
      boldital: {
        color: { string },
        size: { number }, // px
        face: { string },
        mod: { string },
        vadjust: { number },
        __type__: { object, string }
      },
      ital: {
        color: { string },
        size: { number }, // px
        face: { string },
        mod: { string },
        vadjust: { number },
        __type__: { object, string }
      },
      mono: {
        color: { string },
        size: { number }, // px
        face: { string },
        mod: { string },
        vadjust: { number },
        __type__: { object, string }
      },
      __type__: { object, string }
    },
    hidden: { boolean: bool },
    hoverWidth: { 'function': 'function', number },
    label: { string, 'undefined': 'undefined' },
    labelHighlightBold: { boolean: bool },
    length: { number, 'undefined': 'undefined' },
    physics: { boolean: bool },
    scaling: {
      min: { number },
      max: { number },
      label: {
        enabled: { boolean: bool },
        min: { number },
        max: { number },
        maxVisible: { number },
        drawThreshold: { number },
        __type__: { object, boolean: bool }
      },
      customScalingFunction: { 'function': 'function' },
      __type__: { object }
    },
    selectionWidth: { 'function': 'function', number },
    selfReferenceSize: { number },
    selfReference: { 
      size: { number },
      angle: { number },
      renderBehindTheNode: { boolean: bool },
      __type__: { object }
    },
    shadow: {
      enabled: { boolean: bool },
      color: { string },
      size: { number },
      x: { number },
      y: { number },
      __type__: { object, boolean: bool }
    },
    smooth: {
      enabled: { boolean: bool },
      type: { string: ['dynamic', 'continuous', 'discrete', 'diagonalCross', 'straightCross', 'horizontal', 'vertical', 'curvedCW', 'curvedCCW', 'cubicBezier'] },
      roundness: { number },
      forceDirection: { string: ['horizontal', 'vertical', 'none'], boolean: bool },
      __type__: { object, boolean: bool }
    },
    title: { string, 'undefined': 'undefined' },
    width: { number },
    widthConstraint: {
      maximum: { number },
      __type__: { object, boolean: bool, number }
    },
    value: { number, 'undefined': 'undefined' },
    __type__: { object }
  },
  groups: {
    useDefaultGroups: { boolean: bool },
    __any__: 'get from nodes, will be overwritten below',
    __type__: { object }
  },
  interaction: {
    dragNodes: { boolean: bool },
    dragView: { boolean: bool },
    hideEdgesOnDrag: { boolean: bool },
    hideEdgesOnZoom: { boolean: bool },
    hideNodesOnDrag: { boolean: bool },
    hover: { boolean: bool },
    keyboard: {
      enabled: { boolean: bool },
      speed: { x: { number }, y: { number }, zoom: { number }, __type__: { object } },
      bindToWindow: { boolean: bool },
      __type__: { object, boolean: bool }
    },
    multiselect: { boolean: bool },
    navigationButtons: { boolean: bool },
    selectable: { boolean: bool },
    selectConnectedEdges: { boolean: bool },
    hoverConnectedEdges: { boolean: bool },
    tooltipDelay: { number },
    zoomView: { boolean: bool },
    zoomSpeed: { number },
    __type__: { object }
  },
  layout: {
    randomSeed: { 'undefined': 'undefined', number },
    improvedLayout: { boolean: bool },
    clusterThreshold: { number },
    hierarchical: {
      enabled: { boolean: bool },
      levelSeparation: { number },
      nodeSpacing: { number },
      treeSpacing: { number },
      blockShifting: { boolean: bool },
      edgeMinimization: { boolean: bool },
      parentCentralization: { boolean: bool },
      direction: { string: ['UD', 'DU', 'LR', 'RL'] },   // UD, DU, LR, RL
      sortMethod: { string: ['hubsize', 'directed'] }, // hubsize, directed
      shakeTowards: { string: ['leaves', 'roots'] }, // leaves, roots
      __type__: { object, boolean: bool }
    },
    __type__: { object }
  },
  manipulation: {
    enabled: { boolean: bool },
    initiallyActive: { boolean: bool },
    addNode: { boolean: bool, 'function': 'function' },
    addEdge: { boolean: bool, 'function': 'function' },
    editNode: { 'function': 'function' },
    editEdge: {
      editWithoutDrag: { 'function' : 'function' },
      __type__: {object, boolean: bool, 'function': 'function' }
    },
    deleteNode: { boolean: bool, 'function': 'function' },
    deleteEdge: { boolean: bool, 'function': 'function' },
    controlNodeStyle: 'get from nodes, will be overwritten below',
    __type__: { object, boolean: bool }
  },
  nodes: {
    borderWidth: { number },
    borderWidthSelected: { number, 'undefined': 'undefined' },
    brokenImage: { string, 'undefined': 'undefined' },
    chosen: {
      label: { boolean: bool, 'function': 'function' },
      node: { boolean: bool, 'function': 'function' },
      __type__: { object, boolean: bool }
    },
    color: {
      border: { string },
      background: { string },
      highlight: {
        border: { string },
        background: { string },
        __type__: { object, string }
      },
      hover: {
        border: { string },
        background: { string },
        __type__: { object, string }
      },
      __type__: { object, string }
    },
    fixed: {
      x: { boolean: bool },
      y: { boolean: bool },
      __type__: { object, boolean: bool }
    },
    font: {
      align: { string },
      color: { string },
      size: { number }, // px
      face: { string },
      background: { string },
      strokeWidth: { number }, // px
      strokeColor: { string },
      vadjust: { number },
      multi: { boolean: bool, string },
      bold: {
        color: { string },
        size: { number }, // px
        face: { string },
        mod: { string },
        vadjust: { number },
        __type__: { object, string }
      },
      boldital: {
        color: { string },
        size: { number }, // px
        face: { string },
        mod: { string },
        vadjust: { number },
        __type__: { object, string }
      },
      ital: {
        color: { string },
        size: { number }, // px
        face: { string },
        mod: { string },
        vadjust: { number },
        __type__: { object, string }
      },
      mono: {
        color: { string },
        size: { number }, // px
        face: { string },
        mod: { string },
        vadjust: { number },
        __type__: { object, string }
      },
      __type__: { object, string }
    },
    group: { string, number, 'undefined': 'undefined' },
    heightConstraint: {
      minimum: { number },
      valign: { string },
      __type__: { object, boolean: bool, number }
    },
    hidden: { boolean: bool },
    icon: {
      face: { string },
      code: { string },  //'\uf007',
      size: { number },  //50,
      color: { string },
      weight: { string, number },
      __type__: { object }
    },
    id: { string, number },
    image: {
      selected: { string, 'undefined': 'undefined' }, // --> URL
      unselected: { string, 'undefined': 'undefined' }, // --> URL
      __type__: { object, string }
    },
    imagePadding: {
      top: { number },
      right: { number },
      bottom: { number },
      left: { number },
      __type__: { object, number }
    },
    label: { string, 'undefined': 'undefined' },
    labelHighlightBold: { boolean: bool },
    level: { number, 'undefined': 'undefined' },
    margin: {
      top: { number },
      right: { number },
      bottom: { number },
      left: { number },
      __type__: { object, number }
    },
    mass: { number },
    physics: { boolean: bool },
    scaling: {
      min: { number },
      max: { number },
      label: {
        enabled: { boolean: bool },
        min: { number },
        max: { number },
        maxVisible: { number },
        drawThreshold: { number },
        __type__: { object, boolean: bool }
      },
      customScalingFunction: { 'function': 'function' },
      __type__: { object }
    },
    shadow: {
      enabled: { boolean: bool },
      color: { string },
      size: { number },
      x: { number },
      y: { number },
      __type__: { object, boolean: bool }
    },
    shape: { string: ['ellipse', 'circle', 'database', 'box', 'text', 'image', 'circularImage', 'diamond', 'dot', 'star', 'triangle', 'triangleDown', 'square', 'icon', 'hexagon'] },
    shapeProperties: {
      borderDashes: { boolean: bool, array },
      borderRadius: { number },
      interpolation: { boolean: bool },
      useImageSize: { boolean: bool },
      useBorderWithImage: { boolean: bool },
      __type__: { object }
    },
    size: { number },
    title: { string, dom, 'undefined': 'undefined' },
    value: { number, 'undefined': 'undefined' },
    widthConstraint: {
      minimum: { number },
      maximum: { number },
      __type__: { object, boolean: bool, number }
    },
    x: { number },
    y: { number },
    __type__: { object }
  },
  physics: {
    enabled: { boolean: bool },
    barnesHut: {
      gravitationalConstant: { number },
      centralGravity: { number },
      springLength: { number },
      springConstant: { number },
      damping: { number },
      avoidOverlap: { number },
      __type__: { object }
    },
    forceAtlas2Based: {
      gravitationalConstant: { number },
      centralGravity: { number },
      springLength: { number },
      springConstant: { number },
      damping: { number },
      avoidOverlap: { number },
      __type__: { object }
    },
    repulsion: {
      centralGravity: { number },
      springLength: { number },
      springConstant: { number },
      nodeDistance: { number },
      damping: { number },
      __type__: { object }
    },
    hierarchicalRepulsion: {
      centralGravity: { number },
      springLength: { number },
      springConstant: { number },
      nodeDistance: { number },
      damping: { number },
      avoidOverlap: { number },
      __type__: { object }
    },
    maxVelocity: { number },
    minVelocity: { number },    // px/s
    solver: { string: ['barnesHut', 'repulsion', 'hierarchicalRepulsion', 'forceAtlas2Based'] },
    stabilization: {
      enabled: { boolean: bool },
      iterations: { number },   // maximum number of iteration to stabilize
      updateInterval: { number },
      onlyDynamicEdges: { boolean: bool },
      fit: { boolean: bool },
      __type__: { object, boolean: bool }
    },
    timestep: { number },
    adaptiveTimestep: { boolean: bool },
    wind: {
      x: { number },
      y: { number },
      __type__: { object }
    },
    __type__: { object, boolean: bool }
  },

  //globals :
  autoResize: { boolean: bool },
  clickToUse: { boolean: bool },
  locale: { string },
  locales: {
    __any__: { any },
    __type__: { object }
  },
  height: { string },
  width: { string },
  __type__: { object }
};

allOptions.groups.__any__ = allOptions.nodes;
allOptions.manipulation.controlNodeStyle = allOptions.nodes;

/**
 * This provides ranges, initial values, steps and dropdown menu choices for the
 * configuration.
 *
 * @remarks
 * Checkbox: `boolean`
 *   The value supllied will be used as the initial value.
 *
 * Text field: `string`
 *   The passed text will be used as the initial value. Any text will be
 *   accepted afterwards.
 *
 * Number range: `[number, number, number, number]`
 *   The meanings are `[initial value, min, max, step]`.
 *
 * Dropdown: `[Exclude<string, "color">, ...(string | number | boolean)[]]`
 *   Translations for people with poor understanding of TypeScript: the first
 *   value always has to be a string but never `"color"`, the rest can be any
 *   combination of strings, numbers and booleans.
 *
 * Color picker: `["color", string]`
 *   The first value says this will be a color picker not a dropdown menu. The
 *   next value is the initial color.
 */
let configureOptions = {
  nodes: {
    borderWidth: [1, 0, 10, 1],
    borderWidthSelected: [2, 0, 10, 1],
    color: {
      border: ['color', '#2B7CE9'],
      background: ['color', '#97C2FC'],
      highlight: {
        border: ['color', '#2B7CE9'],
        background: ['color', '#D2E5FF']
      },
      hover: {
        border: ['color', '#2B7CE9'],
        background: ['color', '#D2E5FF']
      }
    },
    fixed: {
      x: false,
      y: false
    },
    font: {
      color: ['color', '#343434'],
      size: [14, 0, 100, 1], // px
      face: ['arial', 'verdana', 'tahoma'],
      background: ['color', 'none'],
      strokeWidth: [0, 0, 50, 1], // px
      strokeColor: ['color', '#ffffff']
    },
    //group: 'string',
    hidden: false,
    labelHighlightBold: true,
    //icon: {
    //  face: 'string',  //'FontAwesome',
    //  code: 'string',  //'\uf007',
    //  size: [50, 0, 200, 1],  //50,
    //  color: ['color','#2B7CE9']   //'#aa00ff'
    //},
    //image: 'string', // --> URL
    physics: true,
    scaling: {
      min: [10, 0, 200, 1],
      max: [30, 0, 200, 1],
      label: {
        enabled: false,
        min: [14, 0, 200, 1],
        max: [30, 0, 200, 1],
        maxVisible: [30, 0, 200, 1],
        drawThreshold: [5, 0, 20, 1]
      }
    },
    shadow: {
      enabled: false,
      color: 'rgba(0,0,0,0.5)',
      size: [10, 0, 20, 1],
      x: [5, -30, 30, 1],
      y: [5, -30, 30, 1]
    },
    shape: ['ellipse', 'box', 'circle', 'database', 'diamond', 'dot', 'square', 'star', 'text', 'triangle', 'triangleDown','hexagon'],
    shapeProperties: {
      borderDashes: false,
      borderRadius: [6, 0, 20, 1],
      interpolation: true,
      useImageSize: false
    },
    size: [25, 0, 200, 1]
  },
  edges: {
    arrows: {
      to: { enabled: false, scaleFactor: [1, 0, 3, 0.05], type: 'arrow' },
      middle: { enabled: false, scaleFactor: [1, 0, 3, 0.05], type: 'arrow' },
      from: { enabled: false, scaleFactor: [1, 0, 3, 0.05], type: 'arrow' }
    },
    arrowStrikethrough: true,
    color: {
      color: ['color', '#848484'],
      highlight: ['color', '#848484'],
      hover: ['color', '#848484'],
      inherit: ['from', 'to', 'both', true, false],
      opacity: [1, 0, 1, 0.05]
    },
    dashes: false,
    font: {
      color: ['color', '#343434'],
      size: [14, 0, 100, 1], // px
      face: ['arial', 'verdana', 'tahoma'],
      background: ['color', 'none'],
      strokeWidth: [2, 0, 50, 1], // px
      strokeColor: ['color', '#ffffff'],
      align: ['horizontal', 'top', 'middle', 'bottom']
    },
    hidden: false,
    hoverWidth: [1.5, 0, 5, 0.1],
    labelHighlightBold: true,
    physics: true,
    scaling: {
      min: [1, 0, 100, 1],
      max: [15, 0, 100, 1],
      label: {
        enabled: true,
        min: [14, 0, 200, 1],
        max: [30, 0, 200, 1],
        maxVisible: [30, 0, 200, 1],
        drawThreshold: [5, 0, 20, 1]
      }
    },
    selectionWidth: [1.5, 0, 5, 0.1],
    selfReferenceSize: [20, 0, 200, 1],
    selfReference: { 
      size: [20, 0, 200, 1],
<<<<<<< HEAD
      angle: [Math.PI / 2, Math.PI * 2, 3 * Math.PI / 2, Math.PI],
      renderBehindTheNode: true,
=======
      angle: [Math.PI / 2, -6 * Math.PI, 6 * Math.PI, Math.PI / 8],
>>>>>>> 2d491f51
    },
    shadow: {
      enabled: false,
      color: 'rgba(0,0,0,0.5)',
      size: [10, 0, 20, 1],
      x: [5, -30, 30, 1],
      y: [5, -30, 30, 1]
    },
    smooth: {
      enabled: true,
      type: ['dynamic', 'continuous', 'discrete', 'diagonalCross', 'straightCross', 'horizontal', 'vertical', 'curvedCW', 'curvedCCW', 'cubicBezier'],
      forceDirection: ['horizontal', 'vertical', 'none'],
      roundness: [0.5, 0, 1, 0.05]
    },
    width: [1, 0, 30, 1]
  },
  layout: {
    //randomSeed: [0, 0, 500, 1],
    //improvedLayout: true,
    hierarchical: {
      enabled: false,
      levelSeparation: [150, 20, 500, 5],
      nodeSpacing: [100, 20, 500, 5],
      treeSpacing: [200, 20, 500, 5],
      blockShifting: true,
      edgeMinimization: true,
      parentCentralization: true,
      direction: ['UD', 'DU', 'LR', 'RL'],   // UD, DU, LR, RL
      sortMethod: ['hubsize', 'directed'], // hubsize, directed
      shakeTowards: ['leaves', 'roots'] // leaves, roots
    }
  },
  interaction: {
    dragNodes: true,
    dragView: true,
    hideEdgesOnDrag: false,
    hideEdgesOnZoom: false,
    hideNodesOnDrag: false,
    hover: false,
    keyboard: {
      enabled: false,
      speed: { x: [10, 0, 40, 1], y: [10, 0, 40, 1], zoom: [0.02, 0, 0.1, 0.005] },
      bindToWindow: true
    },
    multiselect: false,
    navigationButtons: false,
    selectable: true,
    selectConnectedEdges: true,
    hoverConnectedEdges: true,
    tooltipDelay: [300, 0, 1000, 25],
    zoomView: true,
    zoomSpeed: [1, 0.1, 2, 0.1]
  },
  manipulation: {
    enabled: false,
    initiallyActive: false
  },
  physics: {
    enabled: true,
    barnesHut: {
      //theta: [0.5, 0.1, 1, 0.05],
      gravitationalConstant: [-2000, -30000, 0, 50],
      centralGravity: [0.3, 0, 10, 0.05],
      springLength: [95, 0, 500, 5],
      springConstant: [0.04, 0, 1.2, 0.005],
      damping: [0.09, 0, 1, 0.01],
      avoidOverlap: [0, 0, 1, 0.01]
    },
    forceAtlas2Based: {
      //theta: [0.5, 0.1, 1, 0.05],
      gravitationalConstant: [-50, -500, 0, 1],
      centralGravity: [0.01, 0, 1, 0.005],
      springLength: [95, 0, 500, 5],
      springConstant: [0.08, 0, 1.2, 0.005],
      damping: [0.4, 0, 1, 0.01],
      avoidOverlap: [0, 0, 1, 0.01]
    },
    repulsion: {
      centralGravity: [0.2, 0, 10, 0.05],
      springLength: [200, 0, 500, 5],
      springConstant: [0.05, 0, 1.2, 0.005],
      nodeDistance: [100, 0, 500, 5],
      damping: [0.09, 0, 1, 0.01]
    },
    hierarchicalRepulsion: {
      centralGravity: [0.2, 0, 10, 0.05],
      springLength: [100, 0, 500, 5],
      springConstant: [0.01, 0, 1.2, 0.005],
      nodeDistance: [120, 0, 500, 5],
      damping: [0.09, 0, 1, 0.01],
      avoidOverlap: [0, 0, 1, 0.01]
    },
    maxVelocity: [50, 0, 150, 1],
    minVelocity: [0.1, 0.01, 0.5, 0.01],
    solver: ['barnesHut', 'forceAtlas2Based', 'repulsion', 'hierarchicalRepulsion'],
    timestep: [0.5, 0.01, 1, 0.01],
    wind: {
      x: [0, -10, 10, 0.1],
      y: [0, -10, 10, 0.1]
    },
    //adaptiveTimestep: true
  }
};

export {allOptions, configureOptions};<|MERGE_RESOLUTION|>--- conflicted
+++ resolved
@@ -611,12 +611,8 @@
     selfReferenceSize: [20, 0, 200, 1],
     selfReference: { 
       size: [20, 0, 200, 1],
-<<<<<<< HEAD
-      angle: [Math.PI / 2, Math.PI * 2, 3 * Math.PI / 2, Math.PI],
+      angle: [Math.PI / 2, -6 * Math.PI, 6 * Math.PI, Math.PI / 8],
       renderBehindTheNode: true,
-=======
-      angle: [Math.PI / 2, -6 * Math.PI, 6 * Math.PI, Math.PI / 8],
->>>>>>> 2d491f51
     },
     shadow: {
       enabled: false,
