/**
 * This object contains all possible options. It will check if the types are correct, if required if the option is one
 * of the allowed values.
 *
 * __any__ means that the name of the property does not matter.
 * __type__ is a required field for all objects and contains the allowed types of all objects
 */
let string = 'string';
let bool = 'boolean';
let number = 'number';
let array = 'array';
let object = 'object'; // should only be in a __type__ property
let dom = 'dom';
let any = 'any';

// List of endpoints
let endPoints = [
  "arrow",
  "bar",
  "box",
  "circle",
  "crow",
  "curve",
  "diamond",
  "image",
  "inv_curve",
  "inv_triangle",
  "triangle",
  "vee"
];

let allOptions = {
  configure: {
    enabled: { boolean: bool },
    filter: { boolean: bool, string, array, 'function': 'function' },
    container: { dom },
    showButton: { boolean: bool },
    __type__: { object, boolean: bool, string, array, 'function': 'function' }
  },
  edges: {
    arrows: {
      to: {
        enabled: { boolean: bool },
        scaleFactor: { number },
        type: { string: endPoints },
        imageHeight: { number },
        imageWidth: { number },
        src: { string },
        __type__: { object, boolean: bool }
      },
      middle: {
        enabled: { boolean: bool },
        scaleFactor: { number },
        type: { string: endPoints },
        imageWidth: { number },
        imageHeight: { number },
        src: { string },
        __type__: { object, boolean: bool }
      },
      from: {
        enabled: { boolean: bool },
        scaleFactor: { number },
        type: { string: endPoints },
        imageWidth: { number },
        imageHeight: { number },
        src: { string },
        __type__: { object, boolean: bool }
      },
      __type__: { string: ["from", "to", "middle"], object }
    },
    arrowStrikethrough: { boolean: bool },
    background: {
      enabled: { boolean: bool },
      color: { string },
      size: { number },
      dashes: { boolean: bool, array },
      __type__: { object, boolean: bool }
    },
    chosen: {
      label: { boolean: bool, 'function': 'function' },
      edge: { boolean: bool, 'function': 'function' },
      __type__: { object, boolean: bool }
    },
    color: {
      color: { string },
      highlight: { string },
      hover: { string },
      inherit: { string: ['from', 'to', 'both'], boolean: bool },
      opacity: { number },
      __type__: { object, string }
    },
    dashes: { boolean: bool, array },
    font: {
      color: { string },
      size: { number }, // px
      face: { string },
      background: { string },
      strokeWidth: { number }, // px
      strokeColor: { string },
      align: { string: ['horizontal', 'top', 'middle', 'bottom'] },
      vadjust: { number },
      multi: { boolean: bool, string },
      bold: {
        color: { string },
        size: { number }, // px
        face: { string },
        mod: { string },
        vadjust: { number },
        __type__: { object, string }
      },
      boldital: {
        color: { string },
        size: { number }, // px
        face: { string },
        mod: { string },
        vadjust: { number },
        __type__: { object, string }
      },
      ital: {
        color: { string },
        size: { number }, // px
        face: { string },
        mod: { string },
        vadjust: { number },
        __type__: { object, string }
      },
      mono: {
        color: { string },
        size: { number }, // px
        face: { string },
        mod: { string },
        vadjust: { number },
        __type__: { object, string }
      },
      __type__: { object, string }
    },
    hidden: { boolean: bool },
    hoverWidth: { 'function': 'function', number },
    label: { string, 'undefined': 'undefined' },
    labelHighlightBold: { boolean: bool },
    length: { number, 'undefined': 'undefined' },
    physics: { boolean: bool },
    scaling: {
      min: { number },
      max: { number },
      label: {
        enabled: { boolean: bool },
        min: { number },
        max: { number },
        maxVisible: { number },
        drawThreshold: { number },
        __type__: { object, boolean: bool }
      },
      customScalingFunction: { 'function': 'function' },
      __type__: { object }
    },
    selectionWidth: { 'function': 'function', number },
    selfReferenceSize: { number },
    selfReference: { 
      size: { number },
      angle: { number },
      renderBehindTheNode: { boolean: bool },
      __type__: { object }
    },
    shadow: {
      enabled: { boolean: bool },
      color: { string },
      size: { number },
      x: { number },
      y: { number },
      __type__: { object, boolean: bool }
    },
    smooth: {
      enabled: { boolean: bool },
      type: { string: ['dynamic', 'continuous', 'discrete', 'diagonalCross', 'straightCross', 'horizontal', 'vertical', 'curvedCW', 'curvedCCW', 'cubicBezier'] },
      roundness: { number },
      forceDirection: { string: ['horizontal', 'vertical', 'none'], boolean: bool },
      __type__: { object, boolean: bool }
    },
    title: { string, 'undefined': 'undefined' },
    width: { number },
    widthConstraint: {
      maximum: { number },
      __type__: { object, boolean: bool, number }
    },
    value: { number, 'undefined': 'undefined' },
    __type__: { object }
  },
  groups: {
    useDefaultGroups: { boolean: bool },
    __any__: 'get from nodes, will be overwritten below',
    __type__: { object }
  },
  interaction: {
    dragNodes: { boolean: bool },
    dragView: { boolean: bool },
    hideEdgesOnDrag: { boolean: bool },
    hideEdgesOnZoom: { boolean: bool },
    hideNodesOnDrag: { boolean: bool },
    hover: { boolean: bool },
    keyboard: {
      enabled: { boolean: bool },
      speed: { x: { number }, y: { number }, zoom: { number }, __type__: { object } },
      bindToWindow: { boolean: bool },
      __type__: { object, boolean: bool }
    },
    multiselect: { boolean: bool },
    navigationButtons: { boolean: bool },
    selectable: { boolean: bool },
    selectConnectedEdges: { boolean: bool },
    hoverConnectedEdges: { boolean: bool },
    tooltipDelay: { number },
    zoomMin: { number },
    zoomMax: { number },
    zoomView: { boolean: bool },
    zoomSpeed: { number },
    __type__: { object }
  },
  layout: {
    randomSeed: { 'undefined': 'undefined', number },
    improvedLayout: { boolean: bool },
    clusterThreshold: { number },
    hierarchical: {
      enabled: { boolean: bool },
      levelSeparation: { number },
      nodeSpacing: { number },
      treeSpacing: { number },
      blockShifting: { boolean: bool },
      edgeMinimization: { boolean: bool },
      parentCentralization: { boolean: bool },
      direction: { string: ['UD', 'DU', 'LR', 'RL'] },   // UD, DU, LR, RL
      sortMethod: { string: ['hubsize', 'directed'] }, // hubsize, directed
      shakeTowards: { string: ['leaves', 'roots'] }, // leaves, roots
      __type__: { object, boolean: bool }
    },
    __type__: { object }
  },
  manipulation: {
    enabled: { boolean: bool },
    initiallyActive: { boolean: bool },
    addNode: { boolean: bool, 'function': 'function' },
    addEdge: { boolean: bool, 'function': 'function' },
    editNode: { 'function': 'function' },
    editEdge: {
      editWithoutDrag: { 'function' : 'function' },
      __type__: {object, boolean: bool, 'function': 'function' }
    },
    deleteNode: { boolean: bool, 'function': 'function' },
    deleteEdge: { boolean: bool, 'function': 'function' },
    controlNodeStyle: 'get from nodes, will be overwritten below',
    __type__: { object, boolean: bool }
  },
  nodes: {
    borderWidth: { number },
    borderWidthSelected: { number, 'undefined': 'undefined' },
    brokenImage: { string, 'undefined': 'undefined' },
    chosen: {
      label: { boolean: bool, 'function': 'function' },
      node: { boolean: bool, 'function': 'function' },
      __type__: { object, boolean: bool }
    },
    color: {
      border: { string },
      background: { string },
      highlight: {
        border: { string },
        background: { string },
        __type__: { object, string }
      },
      hover: {
        border: { string },
        background: { string },
        __type__: { object, string }
      },
      __type__: { object, string }
    },
    opacity: { number, 'undefined': 'undefined' },
    fixed: {
      x: { boolean: bool },
      y: { boolean: bool },
      __type__: { object, boolean: bool }
    },
    font: {
      align: { string },
      color: { string },
      size: { number }, // px
      face: { string },
      background: { string },
      strokeWidth: { number }, // px
      strokeColor: { string },
      vadjust: { number },
      multi: { boolean: bool, string },
      bold: {
        color: { string },
        size: { number }, // px
        face: { string },
        mod: { string },
        vadjust: { number },
        __type__: { object, string }
      },
      boldital: {
        color: { string },
        size: { number }, // px
        face: { string },
        mod: { string },
        vadjust: { number },
        __type__: { object, string }
      },
      ital: {
        color: { string },
        size: { number }, // px
        face: { string },
        mod: { string },
        vadjust: { number },
        __type__: { object, string }
      },
      mono: {
        color: { string },
        size: { number }, // px
        face: { string },
        mod: { string },
        vadjust: { number },
        __type__: { object, string }
      },
      __type__: { object, string }
    },
    group: { string, number, 'undefined': 'undefined' },
    heightConstraint: {
      minimum: { number },
      valign: { string },
      __type__: { object, boolean: bool, number }
    },
    hidden: { boolean: bool },
    icon: {
      face: { string },
      code: { string },  //'\uf007',
      size: { number },  //50,
      color: { string },
      weight: { string, number },
      __type__: { object }
    },
    id: { string, number },
    image: {
      selected: { string, 'undefined': 'undefined' }, // --> URL
      unselected: { string, 'undefined': 'undefined' }, // --> URL
      __type__: { object, string }
    },
    imagePadding: {
      top: { number },
      right: { number },
      bottom: { number },
      left: { number },
      __type__: { object, number }
    },
    label: { string, 'undefined': 'undefined' },
    labelHighlightBold: { boolean: bool },
    level: { number, 'undefined': 'undefined' },
    margin: {
      top: { number },
      right: { number },
      bottom: { number },
      left: { number },
      __type__: { object, number }
    },
    mass: { number },
    physics: { boolean: bool },
    scaling: {
      min: { number },
      max: { number },
      label: {
        enabled: { boolean: bool },
        min: { number },
        max: { number },
        maxVisible: { number },
        drawThreshold: { number },
        __type__: { object, boolean: bool }
      },
      customScalingFunction: { 'function': 'function' },
      __type__: { object }
    },
    shadow: {
      enabled: { boolean: bool },
      color: { string },
      size: { number },
      x: { number },
      y: { number },
      __type__: { object, boolean: bool }
    },
    shape: { string: ['ellipse', 'circle', 'database', 'box', 'text', 'image', 'circularImage', 'diamond', 'dot', 'star', 'triangle', 'triangleDown', 'square', 'icon', 'hexagon'] },
    shapeProperties: {
      borderDashes: { boolean: bool, array },
      borderRadius: { number },
      interpolation: { boolean: bool },
      useImageSize: { boolean: bool },
      useBorderWithImage: { boolean: bool },
      __type__: { object }
    },
    size: { number },
    title: { string, dom, 'undefined': 'undefined' },
    value: { number, 'undefined': 'undefined' },
    widthConstraint: {
      minimum: { number },
      maximum: { number },
      __type__: { object, boolean: bool, number }
    },
    x: { number },
    y: { number },
    __type__: { object }
  },
  physics: {
    enabled: { boolean: bool },
    barnesHut: {
      theta: { number },
      gravitationalConstant: { number },
      centralGravity: { number },
      springLength: { number },
      springConstant: { number },
      damping: { number },
      avoidOverlap: { number },
      __type__: { object }
    },
    forceAtlas2Based: {
      theta: { number },
      gravitationalConstant: { number },
      centralGravity: { number },
      springLength: { number },
      springConstant: { number },
      damping: { number },
      avoidOverlap: { number },
      __type__: { object }
    },
    repulsion: {
      centralGravity: { number },
      springLength: { number },
      springConstant: { number },
      nodeDistance: { number },
      damping: { number },
      __type__: { object }
    },
    hierarchicalRepulsion: {
      centralGravity: { number },
      springLength: { number },
      springConstant: { number },
      nodeDistance: { number },
      damping: { number },
      avoidOverlap: { number },
      __type__: { object }
    },
    maxVelocity: { number },
    minVelocity: { number },    // px/s
    solver: { string: ['barnesHut', 'repulsion', 'hierarchicalRepulsion', 'forceAtlas2Based'] },
    stabilization: {
      enabled: { boolean: bool },
      iterations: { number },   // maximum number of iteration to stabilize
      updateInterval: { number },
      onlyDynamicEdges: { boolean: bool },
      fit: { boolean: bool },
      __type__: { object, boolean: bool }
    },
    timestep: { number },
    adaptiveTimestep: { boolean: bool },
    wind: {
      x: { number },
      y: { number },
      __type__: { object }
    },
    __type__: { object, boolean: bool }
  },

  //globals :
  autoResize: { boolean: bool },
  clickToUse: { boolean: bool },
  locale: { string },
  locales: {
    __any__: { any },
    __type__: { object }
  },
  height: { string },
  width: { string },
  __type__: { object }
};

allOptions.groups.__any__ = allOptions.nodes;
allOptions.manipulation.controlNodeStyle = allOptions.nodes;

/**
 * This provides ranges, initial values, steps and dropdown menu choices for the
 * configuration.
 *
 * @remarks
 * Checkbox: `boolean`
 *   The value supllied will be used as the initial value.
 *
 * Text field: `string`
 *   The passed text will be used as the initial value. Any text will be
 *   accepted afterwards.
 *
 * Number range: `[number, number, number, number]`
 *   The meanings are `[initial value, min, max, step]`.
 *
 * Dropdown: `[Exclude<string, "color">, ...(string | number | boolean)[]]`
 *   Translations for people with poor understanding of TypeScript: the first
 *   value always has to be a string but never `"color"`, the rest can be any
 *   combination of strings, numbers and booleans.
 *
 * Color picker: `["color", string]`
 *   The first value says this will be a color picker not a dropdown menu. The
 *   next value is the initial color.
 */
let configureOptions = {
  nodes: {
    borderWidth: [1, 0, 10, 1],
    borderWidthSelected: [2, 0, 10, 1],
    color: {
      border: ['color', '#2B7CE9'],
      background: ['color', '#97C2FC'],
      highlight: {
        border: ['color', '#2B7CE9'],
        background: ['color', '#D2E5FF']
      },
      hover: {
        border: ['color', '#2B7CE9'],
        background: ['color', '#D2E5FF']
      }
    },
    opacity: [0, 0, 1, 0.1],
    fixed: {
      x: false,
      y: false
    },
    font: {
      color: ['color', '#343434'],
      size: [14, 0, 100, 1], // px
      face: ['arial', 'verdana', 'tahoma'],
      background: ['color', 'none'],
      strokeWidth: [0, 0, 50, 1], // px
      strokeColor: ['color', '#ffffff']
    },
    //group: 'string',
    hidden: false,
    labelHighlightBold: true,
    //icon: {
    //  face: 'string',  //'FontAwesome',
    //  code: 'string',  //'\uf007',
    //  size: [50, 0, 200, 1],  //50,
    //  color: ['color','#2B7CE9']   //'#aa00ff'
    //},
    //image: 'string', // --> URL
    physics: true,
    scaling: {
      min: [10, 0, 200, 1],
      max: [30, 0, 200, 1],
      label: {
        enabled: false,
        min: [14, 0, 200, 1],
        max: [30, 0, 200, 1],
        maxVisible: [30, 0, 200, 1],
        drawThreshold: [5, 0, 20, 1]
      }
    },
    shadow: {
      enabled: false,
      color: 'rgba(0,0,0,0.5)',
      size: [10, 0, 20, 1],
      x: [5, -30, 30, 1],
      y: [5, -30, 30, 1]
    },
    shape: ['ellipse', 'box', 'circle', 'database', 'diamond', 'dot', 'square', 'star', 'text', 'triangle', 'triangleDown','hexagon'],
    shapeProperties: {
      borderDashes: false,
      borderRadius: [6, 0, 20, 1],
      interpolation: true,
      useImageSize: false
    },
    size: [25, 0, 200, 1]
  },
  edges: {
    arrows: {
      to: { enabled: false, scaleFactor: [1, 0, 3, 0.05], type: 'arrow' },
      middle: { enabled: false, scaleFactor: [1, 0, 3, 0.05], type: 'arrow' },
      from: { enabled: false, scaleFactor: [1, 0, 3, 0.05], type: 'arrow' }
    },
    arrowStrikethrough: true,
    color: {
      color: ['color', '#848484'],
      highlight: ['color', '#848484'],
      hover: ['color', '#848484'],
      inherit: ['from', 'to', 'both', true, false],
      opacity: [1, 0, 1, 0.05]
    },
    dashes: false,
    font: {
      color: ['color', '#343434'],
      size: [14, 0, 100, 1], // px
      face: ['arial', 'verdana', 'tahoma'],
      background: ['color', 'none'],
      strokeWidth: [2, 0, 50, 1], // px
      strokeColor: ['color', '#ffffff'],
      align: ['horizontal', 'top', 'middle', 'bottom']
    },
    hidden: false,
    hoverWidth: [1.5, 0, 5, 0.1],
    labelHighlightBold: true,
    physics: true,
    scaling: {
      min: [1, 0, 100, 1],
      max: [15, 0, 100, 1],
      label: {
        enabled: true,
        min: [14, 0, 200, 1],
        max: [30, 0, 200, 1],
        maxVisible: [30, 0, 200, 1],
        drawThreshold: [5, 0, 20, 1]
      }
    },
    selectionWidth: [1.5, 0, 5, 0.1],
    selfReferenceSize: [20, 0, 200, 1],
    selfReference: { 
      size: [20, 0, 200, 1],
      angle: [Math.PI / 2, -6 * Math.PI, 6 * Math.PI, Math.PI / 8],
      renderBehindTheNode: true,
    },
    shadow: {
      enabled: false,
      color: 'rgba(0,0,0,0.5)',
      size: [10, 0, 20, 1],
      x: [5, -30, 30, 1],
      y: [5, -30, 30, 1]
    },
    smooth: {
      enabled: true,
      type: ['dynamic', 'continuous', 'discrete', 'diagonalCross', 'straightCross', 'horizontal', 'vertical', 'curvedCW', 'curvedCCW', 'cubicBezier'],
      forceDirection: ['horizontal', 'vertical', 'none'],
      roundness: [0.5, 0, 1, 0.05]
    },
    width: [1, 0, 30, 1]
  },
  layout: {
    //randomSeed: [0, 0, 500, 1],
    //improvedLayout: true,
    hierarchical: {
      enabled: false,
      levelSeparation: [150, 20, 500, 5],
      nodeSpacing: [100, 20, 500, 5],
      treeSpacing: [200, 20, 500, 5],
      blockShifting: true,
      edgeMinimization: true,
      parentCentralization: true,
      direction: ['UD', 'DU', 'LR', 'RL'],   // UD, DU, LR, RL
      sortMethod: ['hubsize', 'directed'], // hubsize, directed
      shakeTowards: ['leaves', 'roots'] // leaves, roots
    }
  },
  interaction: {
    dragNodes: true,
    dragView: true,
    hideEdgesOnDrag: false,
    hideEdgesOnZoom: false,
    hideNodesOnDrag: false,
    hover: false,
    keyboard: {
      enabled: false,
      speed: { x: [10, 0, 40, 1], y: [10, 0, 40, 1], zoom: [0.02, 0, 0.1, 0.005] },
      bindToWindow: true
    },
    multiselect: false,
    navigationButtons: false,
    selectable: true,
    selectConnectedEdges: true,
    hoverConnectedEdges: true,
    tooltipDelay: [300, 0, 1000, 25],
<<<<<<< HEAD
    zoomMin: [0.02, 0, 0.1, 0.005],
    zoomMax: [10, 9.995, 10, 0.005],
=======
    zoomMin: [0.005, 0, 10, 0.005],
    zoomMax: [10, 0, 10, 0.005],
>>>>>>> a10bb787
    zoomView: true,
    zoomSpeed: [1, 0.1, 2, 0.1]
  },
  manipulation: {
    enabled: false,
    initiallyActive: false
  },
  physics: {
    enabled: true,
    barnesHut: {
      theta: [0.5, 0.1, 1, 0.05],
      gravitationalConstant: [-2000, -30000, 0, 50],
      centralGravity: [0.3, 0, 10, 0.05],
      springLength: [95, 0, 500, 5],
      springConstant: [0.04, 0, 1.2, 0.005],
      damping: [0.09, 0, 1, 0.01],
      avoidOverlap: [0, 0, 1, 0.01]
    },
    forceAtlas2Based: {
      theta: [0.5, 0.1, 1, 0.05],
      gravitationalConstant: [-50, -500, 0, 1],
      centralGravity: [0.01, 0, 1, 0.005],
      springLength: [95, 0, 500, 5],
      springConstant: [0.08, 0, 1.2, 0.005],
      damping: [0.4, 0, 1, 0.01],
      avoidOverlap: [0, 0, 1, 0.01]
    },
    repulsion: {
      centralGravity: [0.2, 0, 10, 0.05],
      springLength: [200, 0, 500, 5],
      springConstant: [0.05, 0, 1.2, 0.005],
      nodeDistance: [100, 0, 500, 5],
      damping: [0.09, 0, 1, 0.01]
    },
    hierarchicalRepulsion: {
      centralGravity: [0.2, 0, 10, 0.05],
      springLength: [100, 0, 500, 5],
      springConstant: [0.01, 0, 1.2, 0.005],
      nodeDistance: [120, 0, 500, 5],
      damping: [0.09, 0, 1, 0.01],
      avoidOverlap: [0, 0, 1, 0.01]
    },
    maxVelocity: [50, 0, 150, 1],
    minVelocity: [0.1, 0.01, 0.5, 0.01],
    solver: ['barnesHut', 'forceAtlas2Based', 'repulsion', 'hierarchicalRepulsion'],
    timestep: [0.5, 0.01, 1, 0.01],
    wind: {
      x: [0, -10, 10, 0.1],
      y: [0, -10, 10, 0.1]
    },
    //adaptiveTimestep: true
  }
};

export {allOptions, configureOptions};<|MERGE_RESOLUTION|>--- conflicted
+++ resolved
@@ -669,13 +669,8 @@
     selectConnectedEdges: true,
     hoverConnectedEdges: true,
     tooltipDelay: [300, 0, 1000, 25],
-<<<<<<< HEAD
-    zoomMin: [0.02, 0, 0.1, 0.005],
-    zoomMax: [10, 9.995, 10, 0.005],
-=======
     zoomMin: [0.005, 0, 10, 0.005],
     zoomMax: [10, 0, 10, 0.005],
->>>>>>> a10bb787
     zoomView: true,
     zoomSpeed: [1, 0.1, 2, 0.1]
   },
