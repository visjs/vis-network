var Emitter = require('emitter-component');
var Hammer = require('../module/hammer');
var hammerUtil = require('../hammerUtil');
var util = require('../util');
var DataSet = require('../DataSet');
var DataView = require('../DataView');
var Range = require('./Range');
var ItemSet = require('./component/ItemSet');
var TimeAxis = require('./component/TimeAxis');
var Activator = require('../shared/Activator');
var DateUtil = require('./DateUtil');
var CustomTime = require('./component/CustomTime');

/**
 * Create a timeline visualization
 * @constructor
 */
function Core () {}

// turn Core into an event emitter
Emitter(Core.prototype);

/**
 * Create the main DOM for the Core: a root panel containing left, right,
 * top, bottom, content, and background panel.
 * @param {Element} container  The container element where the Core will
 *                             be attached.
 * @protected
 */
Core.prototype._create = function (container) {
  this.dom = {};

  this.dom.container = container;

  this.dom.root                 = document.createElement('div');
  this.dom.background           = document.createElement('div');
  this.dom.backgroundVertical   = document.createElement('div');
  this.dom.backgroundHorizontal = document.createElement('div');
  this.dom.centerContainer      = document.createElement('div');
  this.dom.leftContainer        = document.createElement('div');
  this.dom.rightContainer       = document.createElement('div');
  this.dom.center               = document.createElement('div');
  this.dom.left                 = document.createElement('div');
  this.dom.right                = document.createElement('div');
  this.dom.top                  = document.createElement('div');
  this.dom.bottom               = document.createElement('div');
  this.dom.shadowTop            = document.createElement('div');
  this.dom.shadowBottom         = document.createElement('div');
  this.dom.shadowTopLeft        = document.createElement('div');
  this.dom.shadowBottomLeft     = document.createElement('div');
  this.dom.shadowTopRight       = document.createElement('div');
  this.dom.shadowBottomRight    = document.createElement('div');

  this.dom.root.className                 = 'vis-timeline';
  this.dom.background.className           = 'vis-panel vis-background';
  this.dom.backgroundVertical.className   = 'vis-panel vis-background vis-vertical';
  this.dom.backgroundHorizontal.className = 'vis-panel vis-background vis-horizontal';
  this.dom.centerContainer.className      = 'vis-panel vis-center';
  this.dom.leftContainer.className        = 'vis-panel vis-left';
  this.dom.rightContainer.className       = 'vis-panel vis-right';
  this.dom.top.className                  = 'vis-panel vis-top';
  this.dom.bottom.className               = 'vis-panel vis-bottom';
  this.dom.left.className                 = 'vis-content';
  this.dom.center.className               = 'vis-content';
  this.dom.right.className                = 'vis-content';
  this.dom.shadowTop.className            = 'vis-shadow vis-top';
  this.dom.shadowBottom.className         = 'vis-shadow vis-bottom';
  this.dom.shadowTopLeft.className        = 'vis-shadow vis-top';
  this.dom.shadowBottomLeft.className     = 'vis-shadow vis-bottom';
  this.dom.shadowTopRight.className       = 'vis-shadow vis-top';
  this.dom.shadowBottomRight.className    = 'vis-shadow vis-bottom';

  this.dom.root.appendChild(this.dom.background);
  this.dom.root.appendChild(this.dom.backgroundVertical);
  this.dom.root.appendChild(this.dom.backgroundHorizontal);
  this.dom.root.appendChild(this.dom.centerContainer);
  this.dom.root.appendChild(this.dom.leftContainer);
  this.dom.root.appendChild(this.dom.rightContainer);
  this.dom.root.appendChild(this.dom.top);
  this.dom.root.appendChild(this.dom.bottom);

  this.dom.centerContainer.appendChild(this.dom.center);
  this.dom.leftContainer.appendChild(this.dom.left);
  this.dom.rightContainer.appendChild(this.dom.right);
  this.dom.centerContainer.appendChild(this.dom.shadowTop);
  this.dom.centerContainer.appendChild(this.dom.shadowBottom);
  this.dom.leftContainer.appendChild(this.dom.shadowTopLeft);
  this.dom.leftContainer.appendChild(this.dom.shadowBottomLeft);
  this.dom.rightContainer.appendChild(this.dom.shadowTopRight);
  this.dom.rightContainer.appendChild(this.dom.shadowBottomRight);

  // size properties of each of the panels
  this.props = {
    root: {},
    background: {},
    centerContainer: {},
    leftContainer: {},
    rightContainer: {},
    center: {},
    left: {},
    right: {},
    top: {},
    bottom: {},
    border: {},
    scrollTop: 0,
    scrollTopMin: 0
  };

  this.on('rangechange', function () {
    if (this.initialDrawDone === true) {
      this._redraw();
    }
  }.bind(this));
  this.on('touch',       this._onTouch.bind(this));
  this.on('panmove',         this._onDrag.bind(this));

  var me = this;
  this.on('_change', function (properties) {
    if (properties && properties.queue == true) {
      // redraw once on next tick
      if (!me._redrawTimer) {
        me._redrawTimer = setTimeout(function () {
          me._redrawTimer = null;
          me._redraw();
        }, 0)
      }
    }
    else {
      // redraw immediately
      me._redraw();
    }
  });

  // create event listeners for all interesting events, these events will be
  // emitted via emitter
  this.hammer = new Hammer(this.dom.root);
  var pinchRecognizer = this.hammer.get('pinch').set({enable: true});
  hammerUtil.disablePreventDefaultVertically(pinchRecognizer);
  this.hammer.get('pan').set({threshold:5, direction: Hammer.DIRECTION_HORIZONTAL});
  this.listeners = {};

  var events = [
    'tap', 'doubletap', 'press',
    'pinch',
    'pan', 'panstart', 'panmove', 'panend'
      // TODO: cleanup
    //'touch', 'pinch',
    //'tap', 'doubletap', 'hold',
    //'dragstart', 'drag', 'dragend',
    //'mousewheel', 'DOMMouseScroll' // DOMMouseScroll is needed for Firefox
  ];
  events.forEach(function (type) {
    var listener = function (event) {
      if (me.isActive()) {
        me.emit(type, event);
      }
    };
    me.hammer.on(type, listener);
    me.listeners[type] = listener;
  });

  // emulate a touch event (emitted before the start of a pan, pinch, tap, or press)
  hammerUtil.onTouch(this.hammer, function (event) {
    me.emit('touch', event);
  }.bind(this));

  // emulate a release event (emitted after a pan, pinch, tap, or press)
  hammerUtil.onRelease(this.hammer, function (event) {
    me.emit('release', event);
  }.bind(this));

  function onMouseWheel(event) {
    if (this.isActive()) {
      this.emit('mousewheel', event);
    }

    // prevent scrolling when zoomKey defined or activated
    if (!this.options.zoomKey || event[this.options.zoomKey]) return

    // prevent scrolling vertically when horizontalScroll is true
    if (this.options.horizontalScroll) return

    var delta = 0;
    if (event.wheelDelta) { /* IE/Opera. */
      delta = event.wheelDelta / 120;
    } else if (event.detail) { /* Mozilla case. */
      // In Mozilla, sign of delta is different than in IE.
      // Also, delta is multiple of 3.
      delta = -event.detail / 3;
    }

    var current = this.props.scrollTop;
    var adjusted = current + delta * 120;

    if (this.isActive()) {
      this._setScrollTop(adjusted);
      if (this.options.verticalScroll) {
        this.dom.left.parentNode.scrollTop = -adjusted;
        this.dom.right.parentNode.scrollTop = -adjusted;
      }
      this._redraw();
      this.emit('scroll', event);
    }

    // Prevent default actions caused by mouse wheel
    // (else the page and timeline both scroll)
    event.preventDefault();
  }

  if (this.dom.center.addEventListener) {
    // IE9, Chrome, Safari, Opera
    this.dom.center.addEventListener("mousewheel", onMouseWheel.bind(this), false);
    // Firefox
    this.dom.center.addEventListener("DOMMouseScroll", onMouseWheel.bind(this), false);
  } else {
    // IE 6/7/8
    this.dom.center.attachEvent("onmousewheel", onMouseWheel.bind(this));
  }

  function onMouseScrollSide(event) {
    if (!me.options.verticalScroll) return;
    event.preventDefault();
    if (me.isActive()) {
      var adjusted = -event.target.scrollTop;
      me._setScrollTop(adjusted);
      me._redraw();
      me.emit('scrollSide', event);
    }
  }

<<<<<<< HEAD
  function onMouseWheelCenter(event) {
    // prevent scrolling when zoomKey defined or activated
    if (!me.options.zoomKey || event[me.options.zoomKey]) return

    var delta = 0;
    if (event.wheelDelta) { /* IE/Opera. */
      delta = event.wheelDelta / 120;
    } else if (event.detail) { /* Mozilla case. */
      // In Mozilla, sign of delta is different than in IE.
      // Also, delta is multiple of 3.
      delta = -event.detail / 3;
    }

    var current = me.props.scrollTop;
    var adjusted = current + delta * 120;
    if (me.isActive()) {
      me._setScrollTop(adjusted);
      me._redraw();
      me.emit('scroll', event);
    }

    // Prevent default actions caused by mouse wheel
    // (else the page and timeline both scroll)
    event.preventDefault();
  }

  this.dom.center.addEventListener('mousewheel', onMouseWheelCenter);
  this.dom.center.addEventListener('DOMMouseScroll', onMouseWheelCenter);

  // size properties of each of the panels
  this.props = {
    root: {},
    background: {},
    centerContainer: {},
    leftContainer: {},
    rightContainer: {},
    center: {},
    left: {},
    right: {},
    top: {},
    bottom: {},
    border: {},
    scrollTop: 0,
    scrollTopMin: 0
  };
=======
  this.dom.left.parentNode.addEventListener('scroll', onMouseScrollSide.bind(this));
  this.dom.right.parentNode.addEventListener('scroll', onMouseScrollSide.bind(this));
>>>>>>> 33795a90

  this.customTimes = [];

  // store state information needed for touch events
  this.touch = {};

  this.redrawCount = 0;
  this.initialDrawDone = false;

  // attach the root panel to the provided container
  if (!container) throw new Error('No container provided');
  container.appendChild(this.dom.root);
};

/**
 * Set options. Options will be passed to all components loaded in the Timeline.
 * @param {Object} [options]
 *                           {String} orientation
 *                              Vertical orientation for the Timeline,
 *                              can be 'bottom' (default) or 'top'.
 *                           {String | Number} width
 *                              Width for the timeline, a number in pixels or
 *                              a css string like '1000px' or '75%'. '100%' by default.
 *                           {String | Number} height
 *                              Fixed height for the Timeline, a number in pixels or
 *                              a css string like '400px' or '75%'. If undefined,
 *                              The Timeline will automatically size such that
 *                              its contents fit.
 *                           {String | Number} minHeight
 *                              Minimum height for the Timeline, a number in pixels or
 *                              a css string like '400px' or '75%'.
 *                           {String | Number} maxHeight
 *                              Maximum height for the Timeline, a number in pixels or
 *                              a css string like '400px' or '75%'.
 *                           {Number | Date | String} start
 *                              Start date for the visible window
 *                           {Number | Date | String} end
 *                              End date for the visible window
 */
Core.prototype.setOptions = function (options) {
  if (options) {
    // copy the known options
    var fields = [
      'width', 'height', 'minHeight', 'maxHeight', 'autoResize',
      'start', 'end', 'clickToUse', 'dataAttributes', 'hiddenDates',
<<<<<<< HEAD
      'locale', 'locales', 'moment', 'rtl', 'zoomKey'
=======
      'locale', 'locales', 'moment', 'rtl', 'zoomKey', 'horizontalScroll', 'verticalScroll'
>>>>>>> 33795a90
    ];
    util.selectiveExtend(fields, this.options, options);


    if (this.options.rtl) {
      this.dom.container.style.direction = "rtl";
      this.dom.backgroundVertical.className = 'vis-panel vis-background vis-vertical-rtl';    
    }

    if (this.options.verticalScroll) {
      if (this.options.rtl) {
        this.dom.rightContainer.className = 'vis-panel vis-right vis-vertical-scroll';
      } else {
        this.dom.leftContainer.className = 'vis-panel vis-left vis-vertical-scroll';
      }
    }

    this.options.orientation = {item:undefined,axis:undefined};
    if ('orientation' in options) {
      if (typeof options.orientation === 'string') {
        this.options.orientation = {
          item: options.orientation,
          axis: options.orientation
        };
      }
      else if (typeof options.orientation === 'object') {
        if ('item' in options.orientation) {
          this.options.orientation.item = options.orientation.item;
        }
        if ('axis' in options.orientation) {
          this.options.orientation.axis = options.orientation.axis;
        }
      }
    }

    if (this.options.orientation.axis === 'both') {
      if (!this.timeAxis2) {
        var timeAxis2 = this.timeAxis2 = new TimeAxis(this.body);
        timeAxis2.setOptions = function (options) {
          var _options = options ? util.extend({}, options) : {};
          _options.orientation = 'top'; // override the orientation option, always top
          TimeAxis.prototype.setOptions.call(timeAxis2, _options);
        };
        this.components.push(timeAxis2);
      }
    }
    else {
      if (this.timeAxis2) {
        var index = this.components.indexOf(this.timeAxis2);
        if (index !== -1) {
          this.components.splice(index, 1);
        }
        this.timeAxis2.destroy();
        this.timeAxis2 = null;
      }
    }

    // if the graph2d's drawPoints is a function delegate the callback to the onRender property
    if (typeof options.drawPoints == 'function') {
      options.drawPoints = {
          onRender: options.drawPoints
      };
    }

    if ('hiddenDates' in this.options) {
      DateUtil.convertHiddenOptions(this.options.moment, this.body, this.options.hiddenDates);
    }

    if ('clickToUse' in options) {
      if (options.clickToUse) {
        if (!this.activator) {
          this.activator = new Activator(this.dom.root);
        }
      }
      else {
        if (this.activator) {
          this.activator.destroy();
          delete this.activator;
        }
      }
    }

    if ('showCustomTime' in options) {
      throw new Error('Option `showCustomTime` is deprecated. Create a custom time bar via timeline.addCustomTime(time [, id])');
    }

    // enable/disable autoResize
    this._initAutoResize();
  }

  // propagate options to all components
  this.components.forEach(component => component.setOptions(options));

  // enable/disable configure
  if ('configure' in options) {
    if (!this.configurator) {
      this.configurator = this._createConfigurator();
    }

    this.configurator.setOptions(options.configure);

    // collect the settings of all components, and pass them to the configuration system
    var appliedOptions = util.deepExtend({}, this.options);
    this.components.forEach(function (component) {
      util.deepExtend(appliedOptions, component.options);
    });
    this.configurator.setModuleOptions({global: appliedOptions});
  }

  // override redraw with a throttled version
  if (!this._origRedraw) {
    this._origRedraw = this._redraw.bind(this);
    this._redraw = util.throttle(this._origRedraw);
  } else {
    // Not the initial run: redraw everything
    this._redraw();
  }

};

/**
 * Returns true when the Timeline is active.
 * @returns {boolean}
 */
Core.prototype.isActive = function () {
  return !this.activator || this.activator.active;
};

/**
 * Destroy the Core, clean up all DOM elements and event listeners.
 */
Core.prototype.destroy = function () {
  // unbind datasets
  this.setItems(null);
  this.setGroups(null);

  // remove all event listeners
  this.off();

  // stop checking for changed size
  this._stopAutoResize();

  // remove from DOM
  if (this.dom.root.parentNode) {
    this.dom.root.parentNode.removeChild(this.dom.root);
  }
  this.dom = null;

  // remove Activator
  if (this.activator) {
    this.activator.destroy();
    delete this.activator;
  }

  // cleanup hammer touch events
  for (var event in this.listeners) {
    if (this.listeners.hasOwnProperty(event)) {
      delete this.listeners[event];
    }
  }
  this.listeners = null;
  this.hammer = null;

  // give all components the opportunity to cleanup
  this.components.forEach(component => component.destroy());

  this.body = null;
};


/**
 * Set a custom time bar
 * @param {Date} time
 * @param {number} [id=undefined] Optional id of the custom time bar to be adjusted.
 */
Core.prototype.setCustomTime = function (time, id) {
  var customTimes = this.customTimes.filter(function (component) {
    return id === component.options.id;
  });

  if (customTimes.length === 0) {
    throw new Error('No custom time bar found with id ' + JSON.stringify(id))
  }

  if (customTimes.length > 0) {
    customTimes[0].setCustomTime(time);
  }
};

/**
 * Retrieve the current custom time.
 * @param {number} [id=undefined]    Id of the custom time bar.
 * @return {Date | undefined} customTime
 */
Core.prototype.getCustomTime = function(id) {
  var customTimes = this.customTimes.filter(function (component) {
    return component.options.id === id;
  });

  if (customTimes.length === 0) {
    throw new Error('No custom time bar found with id ' + JSON.stringify(id))
  }
  return customTimes[0].getCustomTime();
};

/**
 * Set a custom title for the custom time bar.
 * @param {String} [title] Custom title
 * @param {number} [id=undefined]    Id of the custom time bar.
 */
Core.prototype.setCustomTimeTitle = function(title, id) {
  var customTimes = this.customTimes.filter(function (component) {
    return component.options.id === id;
  });

  if (customTimes.length === 0) {
    throw new Error('No custom time bar found with id ' + JSON.stringify(id))
  }
  if (customTimes.length > 0) {
    return customTimes[0].setCustomTitle(title);
  }
};

/**
 * Retrieve meta information from an event.
 * Should be overridden by classes extending Core
 * @param {Event} event
 * @return {Object} An object with related information.
 */
Core.prototype.getEventProperties = function (event) {
  return { event: event };
};

/**
 * Add custom vertical bar
 * @param {Date | String | Number} [time]  A Date, unix timestamp, or
 *                                         ISO date string. Time point where
 *                                         the new bar should be placed.
 *                                         If not provided, `new Date()` will
 *                                         be used.
 * @param {Number | String} [id=undefined] Id of the new bar. Optional
 * @return {Number | String}               Returns the id of the new bar
 */
Core.prototype.addCustomTime = function (time, id) {
  var timestamp = time !== undefined
      ? util.convert(time, 'Date').valueOf()
      : new Date();

  var exists = this.customTimes.some(function (customTime) {
    return customTime.options.id === id;
  });
  if (exists) {
    throw new Error('A custom time with id ' + JSON.stringify(id) + ' already exists');
  }

  var customTime = new CustomTime(this.body, util.extend({}, this.options, {
    time : timestamp,
    id : id
  }));

  this.customTimes.push(customTime);
  this.components.push(customTime);
  this._redraw();

  return id;
};

/**
 * Remove previously added custom bar
 * @param {int} id ID of the custom bar to be removed
 * @return {boolean} True if the bar exists and is removed, false otherwise
 */
Core.prototype.removeCustomTime = function (id) {
  var customTimes = this.customTimes.filter(function (bar) {
    return (bar.options.id === id);
  });

  if (customTimes.length === 0) {
    throw new Error('No custom time bar found with id ' + JSON.stringify(id))
  }

  customTimes.forEach(function (customTime) {
    this.customTimes.splice(this.customTimes.indexOf(customTime), 1);
    this.components.splice(this.components.indexOf(customTime), 1);
    customTime.destroy();
  }.bind(this))
};


/**
 * Get the id's of the currently visible items.
 * @returns {Array} The ids of the visible items
 */
Core.prototype.getVisibleItems = function() {
  return this.itemSet && this.itemSet.getVisibleItems() || [];
};

/**
 * Set Core window such that it fits all items
 * @param {Object} [options]  Available options:
 *                                `animation: boolean | {duration: number, easingFunction: string}`
 *                                    If true (default), the range is animated
 *                                    smoothly to the new window. An object can be
 *                                    provided to specify duration and easing function.
 *                                    Default duration is 500 ms, and default easing
 *                                    function is 'easeInOutQuad'.
 */
Core.prototype.fit = function(options) {
  var range = this.getDataRange();

  // skip range set if there is no min and max date
  if (range.min === null && range.max === null) {
    return;
  }

  // apply a margin of 1% left and right of the data
  var interval = range.max - range.min;
  var min = new Date(range.min.valueOf() - interval * 0.01);
  var max = new Date(range.max.valueOf() + interval * 0.01);
  var animation = (options && options.animation !== undefined) ? options.animation : true;
  this.range.setRange(min, max, animation);
};

/**
 * Calculate the data range of the items start and end dates
 * @returns {{min: Date | null, max: Date | null}}
 * @protected
 */
Core.prototype.getDataRange = function() {
  // must be implemented by Timeline and Graph2d
  throw new Error('Cannot invoke abstract method getDataRange');
};

/**
 * Set the visible window. Both parameters are optional, you can change only
 * start or only end. Syntax:
 *
 *     TimeLine.setWindow(start, end)
 *     TimeLine.setWindow(start, end, options)
 *     TimeLine.setWindow(range)
 *
 * Where start and end can be a Date, number, or string, and range is an
 * object with properties start and end.
 *
 * @param {Date | Number | String | Object} [start] Start date of visible window
 * @param {Date | Number | String} [end]            End date of visible window
 * @param {Object} [options]  Available options:
 *                                `animation: boolean | {duration: number, easingFunction: string}`
 *                                    If true (default), the range is animated
 *                                    smoothly to the new window. An object can be
 *                                    provided to specify duration and easing function.
 *                                    Default duration is 500 ms, and default easing
 *                                    function is 'easeInOutQuad'.
 */
Core.prototype.setWindow = function(start, end, options) {
  var animation;
  if (arguments.length == 1) {
    var range = arguments[0];
    animation = (range.animation !== undefined) ? range.animation : true;
    this.range.setRange(range.start, range.end, animation);
  }
  else {
    animation = (options && options.animation !== undefined) ? options.animation : true;
    this.range.setRange(start, end, animation);
  }
};

/**
 * Move the window such that given time is centered on screen.
 * @param {Date | Number | String} time
 * @param {Object} [options]  Available options:
 *                                `animation: boolean | {duration: number, easingFunction: string}`
 *                                    If true (default), the range is animated
 *                                    smoothly to the new window. An object can be
 *                                    provided to specify duration and easing function.
 *                                    Default duration is 500 ms, and default easing
 *                                    function is 'easeInOutQuad'.
 */
Core.prototype.moveTo = function(time, options) {
  var interval = this.range.end - this.range.start;
  var t = util.convert(time, 'Date').valueOf();

  var start = t - interval / 2;
  var end = t + interval / 2;
  var animation = (options && options.animation !== undefined) ? options.animation : true;

  this.range.setRange(start, end, animation);
};

/**
 * Get the visible window
 * @return {{start: Date, end: Date}}   Visible range
 */
Core.prototype.getWindow = function() {
  var range = this.range.getRange();
  return {
    start: new Date(range.start),
    end: new Date(range.end)
  };
};

/**
 * Force a redraw. Can be overridden by implementations of Core
 *
 * Note: this function will be overridden on construction with a trottled version
 */
Core.prototype.redraw = function() {
  this._redraw();
};

/**
 * Redraw for internal use. Redraws all components. See also the public
 * method redraw.
 * @protected
 */
Core.prototype._redraw = function() {
  this.redrawCount++;
  var resized = false;
  var options = this.options;
  var props = this.props;
  var dom = this.dom;

  if (!dom || !dom.container || dom.root.offsetWidth == 0) return; // when destroyed, or invisible

  DateUtil.updateHiddenDates(this.options.moment, this.body, this.options.hiddenDates);

  // update class names
  if (options.orientation == 'top') {
    util.addClassName(dom.root, 'vis-top');
    util.removeClassName(dom.root, 'vis-bottom');
  }
  else {
    util.removeClassName(dom.root, 'vis-top');
    util.addClassName(dom.root, 'vis-bottom');
  }

  // update root width and height options
  dom.root.style.maxHeight = util.option.asSize(options.maxHeight, '');
  dom.root.style.minHeight = util.option.asSize(options.minHeight, '');
  dom.root.style.width = util.option.asSize(options.width, '');

  // calculate border widths
  props.border.left   = (dom.centerContainer.offsetWidth - dom.centerContainer.clientWidth) / 2;
  props.border.right  = props.border.left;
  props.border.top    = (dom.centerContainer.offsetHeight - dom.centerContainer.clientHeight) / 2;
  props.border.bottom = props.border.top;
  var borderRootHeight= dom.root.offsetHeight - dom.root.clientHeight;
  var borderRootWidth = dom.root.offsetWidth - dom.root.clientWidth;

  // workaround for a bug in IE: the clientWidth of an element with
  // a height:0px and overflow:hidden is not calculated and always has value 0
  if (dom.centerContainer.clientHeight === 0) {
    props.border.left = props.border.top;
    props.border.right  = props.border.left;
  }
  if (dom.root.clientHeight === 0) {
    borderRootWidth = borderRootHeight;
  }

  // calculate the heights. If any of the side panels is empty, we set the height to
  // minus the border width, such that the border will be invisible
  props.center.height = dom.center.offsetHeight;
  props.left.height   = dom.left.offsetHeight;
  props.right.height  = dom.right.offsetHeight;
  props.top.height    = dom.top.clientHeight    || -props.border.top;
  props.bottom.height = dom.bottom.clientHeight || -props.border.bottom;

  // TODO: compensate borders when any of the panels is empty.

  // apply auto height
  // TODO: only calculate autoHeight when needed (else we cause an extra reflow/repaint of the DOM)
  var contentHeight = Math.max(props.left.height, props.center.height, props.right.height);
  var autoHeight = props.top.height + contentHeight + props.bottom.height +
    borderRootHeight + props.border.top + props.border.bottom;
  dom.root.style.height = util.option.asSize(options.height, autoHeight + 'px');

  // calculate heights of the content panels
  props.root.height = dom.root.offsetHeight;
  props.background.height = props.root.height - borderRootHeight;
  var containerHeight = props.root.height - props.top.height - props.bottom.height -
    borderRootHeight;
  props.centerContainer.height  = containerHeight;
  props.leftContainer.height    = containerHeight;
  props.rightContainer.height   = props.leftContainer.height;

  // calculate the widths of the panels
  props.root.width = dom.root.offsetWidth;
  props.background.width = props.root.width - borderRootWidth;

  if (!this.initialDrawDone) {
    props.scrollbarWidth = util.getScrollBarWidth();
  }

  if (this.options.verticalScroll) {
    if (this.options.rtl) {
      props.left.width = dom.leftContainer.clientWidth || -props.border.left;
      props.right.width = dom.rightContainer.clientWidth + props.scrollbarWidth || -props.border.right;
    } else {
      props.left.width = dom.leftContainer.clientWidth + props.scrollbarWidth || -props.border.left;
      props.right.width = dom.rightContainer.clientWidth || -props.border.right;
    }
  } else {
    props.left.width = dom.leftContainer.clientWidth  || -props.border.left;
    props.right.width = dom.rightContainer.clientWidth || -props.border.right;
  }

  props.leftContainer.width = props.left.width;
  props.rightContainer.width = props.right.width;
  var centerWidth = props.root.width - props.left.width - props.right.width - borderRootWidth;
  props.center.width          = centerWidth;
  props.centerContainer.width = centerWidth;
  props.top.width             = centerWidth;
  props.bottom.width          = centerWidth;

  // resize the panels
  dom.background.style.height           = props.background.height + 'px';
  dom.backgroundVertical.style.height   = props.background.height + 'px';
  dom.backgroundHorizontal.style.height = props.centerContainer.height + 'px';
  dom.centerContainer.style.height      = props.centerContainer.height + 'px';
  dom.leftContainer.style.height        = props.leftContainer.height + 'px';
  dom.rightContainer.style.height       = props.rightContainer.height + 'px';

  dom.background.style.width            = props.background.width + 'px';
  dom.backgroundVertical.style.width    = props.centerContainer.width + 'px';
  dom.backgroundHorizontal.style.width  = props.background.width + 'px';
  dom.centerContainer.style.width       = props.center.width + 'px';
  dom.top.style.width                   = props.top.width + 'px';
  dom.bottom.style.width                = props.bottom.width + 'px';

  // reposition the panels
  dom.background.style.left           = '0';
  dom.background.style.top            = '0';
  dom.backgroundVertical.style.left   = (props.left.width + props.border.left) + 'px';
  dom.backgroundVertical.style.top    = '0';
  dom.backgroundHorizontal.style.left = '0';
  dom.backgroundHorizontal.style.top  = props.top.height + 'px';
  dom.centerContainer.style.left      = props.left.width + 'px';
  dom.centerContainer.style.top       = props.top.height + 'px';
  dom.leftContainer.style.left        = '0';
  dom.leftContainer.style.top         = props.top.height + 'px';
  dom.rightContainer.style.left       = (props.left.width + props.center.width) + 'px';
  dom.rightContainer.style.top        = props.top.height + 'px';
  dom.top.style.left                  = props.left.width + 'px';
  dom.top.style.top                   = '0';
  dom.bottom.style.left               = props.left.width + 'px';
  dom.bottom.style.top                = (props.top.height + props.centerContainer.height) + 'px';

  // update the scrollTop, feasible range for the offset can be changed
  // when the height of the Core or of the contents of the center changed
  var offset = this._updateScrollTop();

  // reposition the scrollable contents
  if (options.orientation.item != 'top') {
    offset += Math.max(this.props.centerContainer.height - this.props.center.height -
      this.props.border.top - this.props.border.bottom, 0);
  }
  dom.center.style.left = '0';
  dom.center.style.top  = offset + 'px';
  dom.left.style.left   = '0';
  dom.right.style.left  = '0';
  
  // show shadows when vertical scrolling is available
  var visibilityTop = this.props.scrollTop == 0 ? 'hidden' : '';
  var visibilityBottom = this.props.scrollTop == this.props.scrollTopMin ? 'hidden' : '';
  dom.shadowTop.style.visibility          = visibilityTop;
  dom.shadowBottom.style.visibility       = visibilityBottom;
  dom.shadowTopLeft.style.visibility      = visibilityTop;
  dom.shadowBottomLeft.style.visibility   = visibilityBottom;
  dom.shadowTopRight.style.visibility     = visibilityTop;
  dom.shadowBottomRight.style.visibility  = visibilityBottom;

  if (this.options.verticalScroll) {
    dom.shadowTopRight.style.visibility     = "hidden";
    dom.shadowBottomRight.style.visibility  = "hidden";
    dom.shadowTopLeft.style.visibility      = "hidden";
    dom.shadowBottomLeft.style.visibility   = "hidden";
  } else {
    dom.left.style.top    = offset + 'px';
    dom.right.style.top   = offset + 'px';
  }

  // enable/disable vertical panning
  var contentsOverflow = this.props.center.height > this.props.centerContainer.height;
  this.hammer.get('pan').set({
    direction: contentsOverflow ? Hammer.DIRECTION_ALL : Hammer.DIRECTION_HORIZONTAL
  });

  // redraw all components
  this.components.forEach(function (component) {
    resized = component.redraw() || resized;
  });
  var MAX_REDRAW = 5;
  if (resized) {
    if (this.redrawCount < MAX_REDRAW) {
      this.body.emitter.emit('_change');
      return;
    }
    else {
      console.log('WARNING: infinite loop in redraw?');
    }
  } else {
    this.redrawCount = 0;
  }
  
  this.initialDrawDone = true;

  //Emit public 'changed' event for UI updates, see issue #1592
  this.body.emitter.emit("changed");
};

// TODO: deprecated since version 1.1.0, remove some day
Core.prototype.repaint = function () {
  throw new Error('Function repaint is deprecated. Use redraw instead.');
};

/**
 * Set a current time. This can be used for example to ensure that a client's
 * time is synchronized with a shared server time.
 * Only applicable when option `showCurrentTime` is true.
 * @param {Date | String | Number} time     A Date, unix timestamp, or
 *                                          ISO date string.
 */
Core.prototype.setCurrentTime = function(time) {
  if (!this.currentTime) {
    throw new Error('Option showCurrentTime must be true');
  }

  this.currentTime.setCurrentTime(time);
};

/**
 * Get the current time.
 * Only applicable when option `showCurrentTime` is true.
 * @return {Date} Returns the current time.
 */
Core.prototype.getCurrentTime = function() {
  if (!this.currentTime) {
    throw new Error('Option showCurrentTime must be true');
  }

  return this.currentTime.getCurrentTime();
};

/**
 * Convert a position on screen (pixels) to a datetime
 * @param {int}     x    Position on the screen in pixels
 * @return {Date}   time The datetime the corresponds with given position x
 * @protected
 */
// TODO: move this function to Range
Core.prototype._toTime = function(x) {
  return DateUtil.toTime(this, x, this.props.center.width);
};

/**
 * Convert a position on the global screen (pixels) to a datetime
 * @param {int}     x    Position on the screen in pixels
 * @return {Date}   time The datetime the corresponds with given position x
 * @protected
 */
// TODO: move this function to Range
Core.prototype._toGlobalTime = function(x) {
  return DateUtil.toTime(this, x, this.props.root.width);
  //var conversion = this.range.conversion(this.props.root.width);
  //return new Date(x / conversion.scale + conversion.offset);
};

/**
 * Convert a datetime (Date object) into a position on the screen
 * @param {Date}   time A date
 * @return {int}   x    The position on the screen in pixels which corresponds
 *                      with the given date.
 * @protected
 */
// TODO: move this function to Range
Core.prototype._toScreen = function(time) {
  return DateUtil.toScreen(this, time, this.props.center.width);
};



/**
 * Convert a datetime (Date object) into a position on the root
 * This is used to get the pixel density estimate for the screen, not the center panel
 * @param {Date}   time A date
 * @return {int}   x    The position on root in pixels which corresponds
 *                      with the given date.
 * @protected
 */
// TODO: move this function to Range
Core.prototype._toGlobalScreen = function(time) {
  return DateUtil.toScreen(this, time, this.props.root.width);
  //var conversion = this.range.conversion(this.props.root.width);
  //return (time.valueOf() - conversion.offset) * conversion.scale;
};


/**
 * Initialize watching when option autoResize is true
 * @private
 */
Core.prototype._initAutoResize = function () {
  if (this.options.autoResize == true) {
    this._startAutoResize();
  }
  else {
    this._stopAutoResize();
  }
};

/**
 * Watch for changes in the size of the container. On resize, the Panel will
 * automatically redraw itself.
 * @private
 */
Core.prototype._startAutoResize = function () {
  var me = this;

  this._stopAutoResize();

  this._onResize = function() {
    if (me.options.autoResize != true) {
      // stop watching when the option autoResize is changed to false
      me._stopAutoResize();
      return;
    }

    if (me.dom.root) {
      // check whether the frame is resized
      // Note: we compare offsetWidth here, not clientWidth. For some reason,
      // IE does not restore the clientWidth from 0 to the actual width after
      // changing the timeline's container display style from none to visible
      if ((me.dom.root.offsetWidth != me.props.lastWidth) ||
        (me.dom.root.offsetHeight != me.props.lastHeight)) {
        me.props.lastWidth = me.dom.root.offsetWidth;
        me.props.lastHeight = me.dom.root.offsetHeight;

        me.body.emitter.emit('_change');
      }
    }
  };

  // add event listener to window resize
  util.addEventListener(window, 'resize', this._onResize);

  //Prevent initial unnecessary redraw
  if (me.dom.root) {
      me.props.lastWidth = me.dom.root.offsetWidth;
      me.props.lastHeight = me.dom.root.offsetHeight;
  }

  this.watchTimer = setInterval(this._onResize, 1000);
};

/**
 * Stop watching for a resize of the frame.
 * @private
 */
Core.prototype._stopAutoResize = function () {
  if (this.watchTimer) {
    clearInterval(this.watchTimer);
    this.watchTimer = undefined;
  }

  // remove event listener on window.resize
  if (this._onResize) {
    util.removeEventListener(window, 'resize', this._onResize);
    this._onResize = null;
  }
};

/**
 * Start moving the timeline vertically
 * @param {Event} event
 * @private
 */
Core.prototype._onTouch = function (event) {
  this.touch.allowDragging = true;
  this.touch.initialScrollTop = this.props.scrollTop;
};

/**
 * Start moving the timeline vertically
 * @param {Event} event
 * @private
 */
Core.prototype._onPinch = function (event) {
  this.touch.allowDragging = false;
};

/**
 * Move the timeline vertically
 * @param {Event} event
 * @private
 */
Core.prototype._onDrag = function (event) {
  if (!event) return
  // refuse to drag when we where pinching to prevent the timeline make a jump
  // when releasing the fingers in opposite order from the touch screen
  if (!this.touch.allowDragging) return;

  var delta = event.deltaY;

  var oldScrollTop = this._getScrollTop();
  var newScrollTop = this._setScrollTop(this.touch.initialScrollTop + delta);

  if (this.options.verticalScroll) {
    this.dom.left.parentNode.scrollTop = -this.props.scrollTop;
    this.dom.right.parentNode.scrollTop = -this.props.scrollTop;
  }

  if (newScrollTop != oldScrollTop) {
    this.emit("verticalDrag");
  }
};

/**
 * Apply a scrollTop
 * @param {Number} scrollTop
 * @returns {Number} scrollTop  Returns the applied scrollTop
 * @private
 */
Core.prototype._setScrollTop = function (scrollTop) {
  this.props.scrollTop = scrollTop;
  this._updateScrollTop();
  return this.props.scrollTop;
};

/**
 * Update the current scrollTop when the height of  the containers has been changed
 * @returns {Number} scrollTop  Returns the applied scrollTop
 * @private
 */
Core.prototype._updateScrollTop = function () {
  // recalculate the scrollTopMin
  var scrollTopMin = Math.min(this.props.centerContainer.height - this.props.center.height, 0); // is negative or zero
  if (scrollTopMin != this.props.scrollTopMin) {
    // in case of bottom orientation, change the scrollTop such that the contents
    // do not move relative to the time axis at the bottom
    if (this.options.orientation.item != 'top') {
      this.props.scrollTop += (scrollTopMin - this.props.scrollTopMin);
    }
    this.props.scrollTopMin = scrollTopMin;
  }

  // limit the scrollTop to the feasible scroll range
  if (this.props.scrollTop > 0) this.props.scrollTop = 0;
  if (this.props.scrollTop < scrollTopMin) this.props.scrollTop = scrollTopMin;

  return this.props.scrollTop;
};

/**
 * Get the current scrollTop
 * @returns {number} scrollTop
 * @private
 */
Core.prototype._getScrollTop = function () {
  return this.props.scrollTop;
};

/**
 * Load a configurator
 * @return {Object}
 * @private
 */
Core.prototype._createConfigurator = function () {
  throw new Error('Cannot invoke abstract method _createConfigurator');
};

module.exports = Core;<|MERGE_RESOLUTION|>--- conflicted
+++ resolved
@@ -228,56 +228,8 @@
     }
   }
 
-<<<<<<< HEAD
-  function onMouseWheelCenter(event) {
-    // prevent scrolling when zoomKey defined or activated
-    if (!me.options.zoomKey || event[me.options.zoomKey]) return
-
-    var delta = 0;
-    if (event.wheelDelta) { /* IE/Opera. */
-      delta = event.wheelDelta / 120;
-    } else if (event.detail) { /* Mozilla case. */
-      // In Mozilla, sign of delta is different than in IE.
-      // Also, delta is multiple of 3.
-      delta = -event.detail / 3;
-    }
-
-    var current = me.props.scrollTop;
-    var adjusted = current + delta * 120;
-    if (me.isActive()) {
-      me._setScrollTop(adjusted);
-      me._redraw();
-      me.emit('scroll', event);
-    }
-
-    // Prevent default actions caused by mouse wheel
-    // (else the page and timeline both scroll)
-    event.preventDefault();
-  }
-
-  this.dom.center.addEventListener('mousewheel', onMouseWheelCenter);
-  this.dom.center.addEventListener('DOMMouseScroll', onMouseWheelCenter);
-
-  // size properties of each of the panels
-  this.props = {
-    root: {},
-    background: {},
-    centerContainer: {},
-    leftContainer: {},
-    rightContainer: {},
-    center: {},
-    left: {},
-    right: {},
-    top: {},
-    bottom: {},
-    border: {},
-    scrollTop: 0,
-    scrollTopMin: 0
-  };
-=======
   this.dom.left.parentNode.addEventListener('scroll', onMouseScrollSide.bind(this));
   this.dom.right.parentNode.addEventListener('scroll', onMouseScrollSide.bind(this));
->>>>>>> 33795a90
 
   this.customTimes = [];
 
@@ -323,11 +275,7 @@
     var fields = [
       'width', 'height', 'minHeight', 'maxHeight', 'autoResize',
       'start', 'end', 'clickToUse', 'dataAttributes', 'hiddenDates',
-<<<<<<< HEAD
-      'locale', 'locales', 'moment', 'rtl', 'zoomKey'
-=======
       'locale', 'locales', 'moment', 'rtl', 'zoomKey', 'horizontalScroll', 'verticalScroll'
->>>>>>> 33795a90
     ];
     util.selectiveExtend(fields, this.options, options);
 
