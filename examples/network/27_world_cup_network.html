--- conflicted
+++ resolved
@@ -69,68 +69,29 @@
 <div id="mynetwork"></div>
 
 <script type="text/javascript">
-//  var dropdown = document.getElementById("dropdownID");
-//  dropdown.onchange = update;
-//
-//  var roundnessSlider = document.getElementById("roundnessSlider");
-//  roundnessSlider.onchange = update;
-//
-//  var roundnessScreen = document.getElementById("roundnessScreen");
-//  var hideEdgesOnDrag = document.getElementById("hideEdgesOnDrag");
-//  hideEdgesOnDrag.onchange = update;
-//  var hideNodesOnDrag = document.getElementById("hideNodesOnDrag");
-//  hideNodesOnDrag.onchange = update;
-//  var inheritColor = document.getElementById("inheritColor");
-//  inheritColor.onchange = redrawAll;
-//
+  var dropdown = document.getElementById("dropdownID");
+  dropdown.onchange = update;
+
+  var roundnessSlider = document.getElementById("roundnessSlider");
+  roundnessSlider.onchange = update;
+
+  var roundnessScreen = document.getElementById("roundnessScreen");
+  var hideEdgesOnDrag = document.getElementById("hideEdgesOnDrag");
+  hideEdgesOnDrag.onchange = update;
+  var hideNodesOnDrag = document.getElementById("hideNodesOnDrag");
+  hideNodesOnDrag.onchange = update;
+  var inheritColor = document.getElementById("inheritColor");
+  inheritColor.onchange = redrawAll;
+
   var network;
 
 
   function redrawAll() {
-//    network = null;
-//
-//    var inheritColorVal = inheritColor.value;
+    network = null;
+
+    var inheritColorVal = inheritColor.value;
 
     var container = document.getElementById('mynetwork');
-<<<<<<< HEAD
-    var options = {}
-//      nodes: {
-//        shape: 'dot',
-//        radiusMin: 10,
-//        radiusMax: 30,
-//        fontSize: 12,
-//        fontFace: "Tahoma"
-//      },
-//      edges: {
-//        width: 0.15,
-//        inheritColor: "from"
-//      },
-//      tooltip: {
-//        delay: 200,
-//        fontSize: 12,
-//        color: {
-//          background: "#fff"
-//        }
-//      },
-//      smoothCurves: {dynamic: false, type: "continuous"},
-//      stabilize: false,
-//      physics: {
-//        barnesHut: {
-//          gravitationalConstant: 0,
-//          centralGravity: 0,
-//          springConstant: 0
-//        }
-//      },
-//      hideEdgesOnDrag: true
-//    };
-
-//    if (inheritColorVal == "false") {
-//      options['edges']['inheritColor'] = false;
-//    }
-//    else {
-//      options['edges']['inheritColor'] = inheritColorVal;
-//    }
-=======
     var options = {
       nodes: {
         shape: 'dot',
@@ -161,7 +122,6 @@
       },
       physics: false
     };
->>>>>>> d967df05
 
     // Note: data is coming from ./data/WorldCup2014.js
     network = new vis.Network(container, data, options);
