<!doctype html>
<html>
<head>
  <title>Vis Network | Node Styles | Shapes</title>

  <style type="text/css">
    #mynetwork {
      width: 1000px;
      height: 800px;
      border: 1px solid lightgray;
    }
  </style>

  <script type="text/javascript" src="../../../standalone/umd/vis-network.min.js"></script>
  <link rel="stylesheet" href="http://maxcdn.bootstrapcdn.com/font-awesome/4.3.0/css/font-awesome.min.css">

  <script type="text/javascript">
    var nodes = null;
    var edges = null;
    var network = null;

    function draw() {
      nodes = [
        {id: 1,  label: 'circle',  shape: 'circle' },
        {id: 2,  label: 'ellipse', shape: 'ellipse'},
        {id: 3,  label: 'database',shape: 'database'},
        {id: 4,  label: 'box',     shape: 'box'    },
        {id: 5,  label: 'diamond', shape: 'diamond'},
        {id: 6,  label: 'dot',     shape: 'dot'},
        {id: 7,  label: 'square',  shape: 'square'},
        {id: 8,  label: 'triangle',shape: 'triangle'},
        {id: 9,  label: 'triangleDown', shape: 'triangleDown'},
        {id: 10, label: 'text',    shape: 'text'},
        {id: 11, label: 'star',    shape: 'star'},
        {id: 12, label: 'hexagon', shape: 'hexagon'},
        {id: 21, font:{size:30},          label: 'big circle',  shape: 'circle' },
        {id: 22, font:{size:30},          label: 'big ellipse', shape: 'ellipse'},
        {id: 23, font:{size:30},          label: 'ellipse with a long label text', shape: 'ellipse'},
        {id: 24, font:{size:30},          label: 'big database',shape: 'database'},
        {id: 25, font:{size:30},          label: 'big box',     shape: 'box'    },
        {id: 26, font:{size:30}, size:40, label: 'big diamond', shape: 'diamond'},
        {id: 27, font:{size:30}, size:40, label: 'big dot',     shape: 'dot'},
        {id: 28, font:{size:30}, size:40, label: 'big square',  shape: 'square'},
        {id: 29, font:{size:30}, size:40, label: 'big triangle',shape: 'triangle'},
        {id: 30, font:{size:30}, size:40, label: 'big triangleDown', shape: 'triangleDown'},
        {id: 31, font:{size:30},          label: 'big text',    shape: 'text'},
        {id: 32, font:{size:30}, size:40, label: 'big star',    shape: 'star'},
        {id: 33, font:{size:30}, size:40, label: 'big hexagon', shape: 'hexagon'},
        {id: 34, font:{size:30},          label: 'icon square', shape: 'square', icon: {code:'\uf164'} },
        {id: 35, font:{size:30},          label: 'icon dot',    shape: 'dot',    icon: {code:'\uf165'} },   
        {
          id: 36, 
          label: 'custom', 
          shape: 'custom', 
<<<<<<< HEAD
          ctxRenderer: ({ ctx, x, y, selected, hover, values }) => {
            const r = values.size;
=======
          ctxRenderer: ({ ctx, x, y, state: { selected, hover }, style }) => {
            const r = style.size;
>>>>>>> 36f8ce79

            ctx.beginPath();
            const sides = 6;
            const a = (Math.PI * 2) / sides;
            ctx.moveTo(x , y + r);
            for (let i = 1; i < sides; i++) {
              ctx.lineTo(x + r * Math.sin(a * i), y + r * Math.cos(a * i));
            }
            ctx.closePath();
            ctx.save();
            ctx.fillStyle = 'red';
            ctx.fill(); 
            ctx.stroke();
            ctx.restore();
            
            ctx.font = "normal 12px sans-serif";
            ctx.fillStyle = 'black';
            ctx.fillText('custom shape', x - r + 10, y, 2 * r - 20);
          }
        },     
      ];

      edges = [
      ];

      // create a network
      var container = document.getElementById('mynetwork');
      var data = {
        nodes: nodes,
        edges: edges
      };
      var options = {physics:{barnesHut:{gravitationalConstant:-4000}}};
      network = new vis.Network(container, data, options);
    }
  </script>
  

<body onload="draw()">

<p>
  Nodes can have all sorts of shapes. Note the exception where the nodes with text inside and the text type's size are determined by the font size, not the node size.
</p>
<div id="mynetwork"></div>

<div id="info"></div>
</body>
</html><|MERGE_RESOLUTION|>--- conflicted
+++ resolved
@@ -52,13 +52,8 @@
           id: 36, 
           label: 'custom', 
           shape: 'custom', 
-<<<<<<< HEAD
-          ctxRenderer: ({ ctx, x, y, selected, hover, values }) => {
-            const r = values.size;
-=======
           ctxRenderer: ({ ctx, x, y, state: { selected, hover }, style }) => {
             const r = style.size;
->>>>>>> 36f8ce79
 
             ctx.beginPath();
             const sides = 6;
