{
  "name": "vis",
  "version": "3.7.2-SNAPSHOT",
  "description": "A dynamic, browser-based visualization library.",
  "homepage": "http://visjs.org/",
  "repository": {
    "type": "git",
    "url": "git://github.com/almende/vis.git"
  },
  "keywords": [
    "vis",
    "visualization",
    "web based",
    "browser based",
    "javascript",
    "chart",
    "linechart",
    "timeline",
    "graph",
    "network",
    "browser"
  ],
  "main": "./index",
  "scripts": {
    "test": "mocha",
    "build": "gulp",
    "watch": "gulp watch",
    "watch-dev": "gulp watch --bundle"
  },
  "dependencies": {
    "emitter-component": "^1.1.1",
    "hammerjs": "^2.0.4",
    "keycharm": "^0.1.6",
    "moment": "^2.7.0",
<<<<<<< HEAD
    "propagating-hammerjs": "^1.2.0"
=======
    "keycharm": "^0.2.0"
>>>>>>> 2db5aa1c
  },
  "devDependencies": {
    "clean-css": "latest",
    "gulp": "^3.8.5",
    "gulp-concat": "^2.2.0",
    "gulp-minify-css": "^0.3.6",
    "gulp-rename": "^1.2.0",
    "gulp-util": "^2.2.19",
    "merge-stream": "^0.1.5",
    "mocha": "^1.20.1",
    "rimraf": "^2.2.8",
    "uglify-js": "^2.4.14",
    "webpack": "^1.3.1-beta7",
    "yargs": "^1.2.6"
  }
}<|MERGE_RESOLUTION|>--- conflicted
+++ resolved
@@ -32,11 +32,7 @@
     "hammerjs": "^2.0.4",
     "keycharm": "^0.1.6",
     "moment": "^2.7.0",
-<<<<<<< HEAD
-    "propagating-hammerjs": "^1.2.0"
-=======
     "keycharm": "^0.2.0"
->>>>>>> 2db5aa1c
   },
   "devDependencies": {
     "clean-css": "latest",
