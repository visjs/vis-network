# vis.js history
http://visjs.org


<<<<<<< HEAD
## not yet released, version 4.0.0-SNAPSHOT

### General

- Changed the build scripts to include a transpilation of ES6 to ES5
  (using http://6to5.org), so we can use ES6 features in the vis.js code.
  When creating a custom bundle using browserify, one now needs to add a
  transform step using `6to5ify`, this is described in README.md.


### Timeline

- Fixed range items not being displayed smaller than 10 pixels (twice the
  padding). In order to have overflowing text, one should now apply css style
  `.vis.timeline .item.range { overflow: visible; }` instead of
  `.vis.timeline .item.range .content { overflow: visible; }`.
  See example 18_range_overflow.html.


## not yet released, version 3.9.2-SNAPSHOT
=======
## 2015-02-11, version 3.10.0
>>>>>>> ae7d2004

### Network

- Added option bindToWindow (default true) to choose whether the keyboard binds are global or to the network div.
- Improved images handling so broken images are shown on all references of images that are broken.
- Added getConnectedNodes method.
- Added fontSizeMin, fontSizeMax, fontSizeMaxVisible, scaleFontWithValue, fontDrawThreshold to Nodes.
- Added fade in of labels (on nodes) near the fontDrawThreshold.
- Added nodes option to zoomExtent to zoom in on specific set of nodes.
- Added stabilizationIterationsDone event which fires at the end of the internal stabilization run. Does not imply that the network is stabilized.
- Added freezeSimulation method.
- Added clusterByZoom option.
- Added class name 'network-tooltip' to the tooltip, allowing custom styling.
- Fixed bug when redrawing was not right on zoomed-out browsers.
- Added opacity option to edges. Opacity is only used for the unselected state.
- Fixed bug where selections from removed data elements persisted.

### Timeline

- `Timeline.redraw()` now also recalculates the size of items.
- Implemented option `snap: function` to customize snapping to nice dates
  when dragging items.
- Implemented option `timeAxis: {scale: string, step: number}` to set a
  fixed scale.
- Fixed width of range items not always being maintained when moving due to
  snapping to nice dates.
- Fixed not being able to drag items to an other group on mobile devices.
- Fixed `setWindow` not working when applying an interval larger than the
  configured `zoomMax`.

### DataSet/DataView

- Added property `length` holding the total number of items to the `DataSet`
  and `DataView`.
- Added a method `refresh()` to the `DataView`, to update filter results.
- Fixed a bug in the `DataSet` returning an empty object instead of `null` when
  no item was found when using both a filter and specifying fields.


## 2015-01-16, version 3.9.1

### General

- Fixed wrong distribution file deployed on the website and the downloadable
  zip file.

### Network

- Fixed bug where opening a cluster with smoothCurves off caused one child to go crazy.
- Fixed bug where zoomExtent does not work as expected.
- Fixed nodes color data being overridden when having a group and a dataset update query.
- Decoupled animation from physics simulation.
- Fixed scroll being blocked if zoomable is false.


## 2015-01-16, version 3.9.0

### Network

- Reverted change in image class, fixed bug #552
- Improved (not neccesarily fixed) the fontFill offset between different browsers. #365
- Fixed dashed lines on firefox on Unix systems
- Altered the Manipulation Mixin to be succesfully destroyed from memory when calling destroy();
- Improved drawing of arrowheads on smooth curves. #349
- Caught case where click originated on external DOM element and drag progressed to vis.
- Added label stroke support to Nodes, Edges & Groups as per-object or global settings. Thank you @klmdb!
- Reverted patch that made nodes return to 'default' setting if no group was assigned to fix issue #561. The correct way to 'remove' a group from a node is to assign it a different one.
- Made the node/edge selected by the popup system the same as selected by the click-to-select system. Thank you @pavlos256!
- Improved edit edge control nodes positions, altered style a little.
- Fixed issue #564 by resetting state to initial when no callback is performed in the return function.
- Added condition to Repulsion similar to BarnesHut to ensure nodes do not overlap.
- Added labelAlignment option to edges. Thanks @T-rav!
- Close active sessions in dataManipulation when calling setData().
- Fixed alignment issue with edgelabels

### Timeline

- Added byUser flag to options of the rangechange and rangechanged event.


## 2015-01-09, version 3.8.0

### General

- Updated to moment.js v2.9.0

### Network

- Fixed flipping of hierarchical network on update when using RL and DU.
- Added zoomExtentOnStabilize option to network.
- Improved destroy function, added them to the examples.
- Nodes now have bounding boxes that are used for zoomExtent.
- Made physics more stable (albeit a little slower).
- Added a check so only one 'activator' overlay is created on clickToUse.
- Made global color options for edges overrule the inheritColors.
- Improved cleaning up of the physics configuration on destroy and in options.
- Made nodes who lost their group revert back to default color.
- Changed group behaviour, groups now extend the options, not replace. This allows partial defines of color.
- Fixed bug where box shaped nodes did not use hover color.
- Fixed Locales docs.
- When hovering over a node that does not have a title, the title of one of the connected edges that HAS a title is no longer shown.
- Fixed error in repulsion physics model.
- Improved physics handling for smoother network simulation.
- Fixed infinite loop when an image can not be found and no brokenImage is provided.
- Added getBoundingBox method.
- Community fix for SVG images in IE11, thanks @dponch!
- Fixed repeating stabilized event when the network is already stabilized.
- Added circularImages, thanks for the contribution @brendon1982!
- Stopped infinite loop when brokenImage is also not available.
- Changed util color functions so they don't need eval. Thanks @naskooskov!

### Graph2d

- Fixed round-off errors of zero on the y-axis.
- added show major/minor lines options to dataAxis.
- Fixed adapting to width and height changes.
- Added a check so only one 'activator' overlay is created on clickToUse.
- DataAxis width option now draws correctly.

### Timeline

- Implemented support for styling of the vertical grid.
- Support for custom date formatting of the labels on the time axis.
- added show major/minor lines options to timeline.
- Added a check so only one 'activator' overlay is created on clickToUse.

### Graph3d

- Fixed mouse coordinates for tooltips.


## 2014-12-09, version 3.7.2

### Timeline

- Fixed zooming issue on mobile devices.

### Graph2D

- Fixed infinite loop when clearing DataSet

### Network

- Sidestepped double touch event from hammer (ugly.. but functional) causing
  strange behaviour in manipulation mode
- Better cleanup after reconnecting edges in manipulation mode
- Fixed recursion error with smooth edges that are connected to non-existent nodes
- Added destroy method. 

## 2014-11-28, version 3.7.1

### Timeline

- Implemented selection of a range of items using Shift+Click.
- Fixed content in range items may overflow range after zoom.
- Fixed onAdd/onUpdate callbacks when using a DataView (thanks @motzel).
- Fixed configuring either `start` or `end`.
- Fixed Timeline and Graph2d getting stuck in an infinite loop in some
  circumstances.
- Fixed background items being selectable and editable when a height is set.

### Graph2D

- Added `alignZeros` option to dataAxis with default value true.
- Fixed bug with points drawn on bargraphs
- Fixed docs
- Fixed height increase on scrolling if only `graphHeight` is defined.

### Network

- dragEnd event now does not give the selected nodes if only the viewport has been dragged #453
- merged high DPI fix by @crubier, thanks!


## 2014-11-14, version 3.7.0

### Graph2D

- Added points style for scatterplots and pointclouds.
- Modularized the Graph2D draw styles.
- Added a finishedRedraw event.

### Network

- Added pointer properties to the click and the doubleClick events containing the XY coordinates in DOM and canvas space.
- Removed IDs from navigation so multiple networks can be shown on the same page. (#438)


### Timeline

- Added a finishedRedraw event.
- Fixed the disappearing item bug.
- Fixed keycharm issue.

## 2014-11-07, version 3.6.4

### General

- Removed mousetrap due to Apache license, created keycharm and implemented it with vis.

### Timeline

- Fixed height of background items when having a fixed or max height defined.
- Fixed only one item being dragged when multiple items are selected.
- Optimised a serious slowdown on performance since hidden dates.

### Network

- Fixed onRelease with navigation option.
- Fixed arrow heads not being colored.

### Graph2D

- Fixed cleaning up of groups.
- Throw error message when items are added before groups.
- Made graphHeight automatic if height is defined AND if graphHeight is smaller than the center panel when height is defined as well.
- Added new verticalDrag event for internal use, allowing the vertical scrolling of the grid lines on drag.
- Fixed moving legend when postioned on the bottom and vertical dragging.
- Optimised a serious slowdown on performance since hidden dates.

- Accepted a large pull request from @cdjackson adding the following features (thank you!): 
- Titles on the DataAxis to explain what units you are using.
- A style field for groups and datapoints so you can dynamically change styles.
- A precision option to manually set the amount of decimals.
- Two new examples showing the new features.


## 2014-10-28, version 3.6.3

### Timeline

- Fixed background items not always be cleared when removing them.
- Fixed visible items not always be displayed.
- Performance improvements when doing a lot of changes at once in a DataSet.

### Network

- Fixed dashed and arrow lines not using inheritColor.

### DataSet

- Support for queueing of changes, and flushing them at once.
- Implemented `DataSet.setOptions`. Only applicable for the `queue` options.


## 2014-10-24, version 3.6.2

- Vis.js is now dual licensed under both Apache 2.0 and MIT.


## 2014-10-22, version 3.6.1

### Timeline

- Fixed uneven stepsized with hidden dates.
- Fixed multiple bugs with regards to hidden dates.
- Fixed subgroups and added subgroup sorting. Subgroup labels will be in future releases.


## 2014-10-21, version 3.6.0

### Network

- Title of nodes and edges can now be an HTML element too.
- Renamed storePosition to storePositions. Added deprication message and old name still works.
- Worked around hammer.js bug with multiple release listeners.
- Improved cleaning up after manipulation toolbar.
- Added getPositions() method to get the position of all nodes or some of them if specific Ids are supplied.
- Added getCenterCoordinates() method to get the x and y position in canvas space of the center of the view.
- Fixed node label becoming undefined.
- Fixed cluster fontsize scaling.
- Fixed cluster sector scaling.
- Added oldHeight and oldWidth to resize event.

### Timeline

- Implemented field `style` for both items and groups, to set a custom style for
  individual items.
- Fixed height of BackgroundItems not being 100% when timeline has a fixed height.
- Fixed width of BackgroundItems not being reduced to 0 when zooming out.
- Fixed onclick events in items not working.
- Added hiddenDates to hide specific times and/or days in the timeline.

### DataSet

- Event listeners of `update` now receive an extra property `data`, 
  containing the changed fields of the changed items.

### Graph2d

- Fixed height of legend when there are many items showing.

### Graph3d

- Implemented options `xValueLabel`, `yValueLabel` and `zValueLabel` for custom labels along
  the x, y, z axis. Thanks @fabriziofortino.


## 2014-09-16, version 3.5.0

### Network

- Fixed nodes not always being unfixed when using allowedToMove.
- Added dragStart and dragEnd events.
- Added edge selection on edge labels.

### Graph2d

- Fixed dataAxis not showing large numbers correctly.


## 2014-09-12, version 3.4.2

### Network

- Changed timings for zoomExtent animation.
- Fixed possible cause of freezing graph when animating.
- Added locked to focusOnNode and releaseNode().
- Fixed minor bug in positioning of fontFill of nodes with certain shapes.
- Added startStabilization event.


## 2014-09-11, version 3.4.1

### Network

- Fix for introduced bug on zoomExtent navigation button.
- Added animation to zoomExtent navigation button.
- Improved cleaning of Hammer.js bindings.

### Timeline

- Fixed a bug in IE freezing when margin.item and margin.axis where both 0.


## 2014-09-10, version 3.4.0

### Graph2d

- Fixed moment.js url in localization example.

### Network

- Fixed some positioning issues with the close button of the manipulation menu.
- Added fontFill to Nodes as it is in Edges.
- Implemented support for broken image fallback. Thanks @sfairgrieve.
- Added multiline labels to edges as they are implemented in nodes. Updated 
  multiline example to show this.
- Added animation and camera controls by the method .moveTo()
- Added new event that fires when the animation is finished.
- Added new example showing the new features of animation.
- Added getScale() method.

### Timeline

- Implemented support for templates.
- Implemented a new item type: `'background'`. This can be used to mark periods
  with a background color and label.
- Implemented support for attaching HTML attributes to items. Thanks @dturkenk.
- Fixed moment.js url in localization example.
- Fixed `className` of groups not being updated when changed.
- Fixed the `id` field of a new item not correctly generated.
- Fixed newly added item ignored when returning an other object instance.
- Fixed option `autoResize` not working on IE in case of changing visibility
  of the Timeline container element.
- Fixed an overflow issue with the dots of BoxItems when using groups.
- Fixed a horizontal 1-pixel offset in the items (border width wasn't taken into 
  account).
- Renamed internal items from `ItemBox`, `ItemRange`, and `ItemPoint` to
  respectively `BoxItem`, `RangeItem`, and `PointItem`.
- Fixed an error thrown when calling `destroy()`.


## 2014-08-29, version 3.3.0

### Timeline

- Added localization support.
- Implemented option `clickToUse`.
- Implemented function `focus(id)` to center a specific item (or multiple items)
  on screen.
- Implemented an option `focus` for `setSelection(ids, options)`, to immediately
  focus selected nodes.
- Implemented function `moveTo(time, options)`.
- Implemented animated range change for functions `fit`, `focus`, `setSelection`,
  and `setWindow`.
- Implemented functions `setCurrentTime(date)` and `getCurrentTime()`.
- Implemented a new callback function `onMoving(item, callback)`.
- Implemented support for option `align` for range items.
- Fixed the `change` event sometimes being fired twice on IE10.
- Fixed canceling moving an item to another group did not move the item
  back to the original group.
- Fixed the `change` event sometimes being fired twice on IE10.
- Fixed canceling moving an item to another group did not move the item
  back to the original group.

### Network

- A fix in reading group properties for a node.
- Fixed physics solving stopping when a support node was not moving.
- Implemented localization support.
- Implemented option `clickToUse`.
- Improved the `stabilized` event, it's now firing after every stabilization
  with iteration count as parameter.
- Fixed page scroll event not being blocked when moving around in Network
  using arrow keys.
- Fixed an initial rendering before the graph has been stabilized.
- Fixed bug where loading hierarchical data after initialization crashed network.
- Added different layout method to the hierarchical system based on the direction of the edges.

### Graph2d

- Implemented option `handleOverlap` to support overlap, sideBySide and stack.
- Implemented two examples showing the `handleOverlap` functionality.
- Implemented `customRange` for the Y axis and an example showing how it works.
- Implemented localization support.
- Implemented option `clickToUse`.
- Implemented functions `setCurrentTime(date)` and `getCurrentTime()`.
- Implemented function `moveTo(time, options)`.
- Fixed bugs.
- Added groups.visibility functionality and an example showing how it works.


## 2014-08-14, version 3.2.0

### General

- Refactored Timeline and Graph2d to use the same core.

### Graph2d

- Added `visible` property to the groups.
- Added `getLegend()` method.
- Added `isGroupVisible()` method.
- Fixed empty group bug.
- Added `fit()` and `getItemRange()` methods.

### Timeline

- Fixed items in groups sometimes being displayed but not positioned correctly.
- Fixed a group "null" being displayed in IE when not using groups.

### Network

- Fixed mass = 0 for nodes.
- Revamped the options system. You can globally set options (network.setOptions) to update settings of nodes and edges that have not been specifically defined by the individual nodes and edges.
- Disabled inheritColor when color information is set on an edge.
- Tweaked examples.
- Removed the global length property for edges. The edgelength is part of the physics system. Therefore, you have to change the springLength of the physics system to change the edge length. Individual edge lengths can still be defined.
- Removed global edge length definition form examples.
- Removed onclick and onrelease for navigation and switched to Hammer.js (fixing touchscreen interaction with navigation).
- Fixed error on adding an edge without having created the nodes it should be connected to (in the case of dynamic smooth curves).


## 2014-07-22, version 3.1.0

### General

- Refactored the code to commonjs modules, which are browserifyable. This allows
  to create custom builds.

### Timeline

- Implemented function `getVisibleItems()`, which returns the items visible
  in the current window.
- Added options `margin.item.horizontal` and  `margin.item.vertical`, which
  allows to specify different margins horizontally/vertically.
- Removed check for number of arguments in callbacks `onAdd`, `onUpdate`, 
  `onRemove`, and `onMove`.
- Fixed items in groups sometimes being displayed but not positioned correctly.
- Fixed range where the `end` of the first is equal to the `start` of the second 
  sometimes being stacked instead of put besides each other when `item.margin=0`
  due to round-off errors.

### Network (formerly named Graph)

- Expanded smoothCurves options for improved support for large clusters.
- Added multiple types of smoothCurve drawing for greatly improved performance.
- Option for inherited edge colors from connected nodes.
- Option to disable the drawing of nodes or edges on drag.
- Fixed support nodes not being cleaned up if edges are removed.
- Improved edge selection detection for long smooth curves.
- Fixed dot radius bug.
- Updated max velocity of nodes to three times it's original value.
- Made "stabilized" event fire every time the network stabilizes.
- Fixed drift in dragging nodes while zooming.
- Fixed recursively constructing of hierarchical layouts.
- Added borderWidth option for nodes.
- Implemented new Hierarchical view solver.
- Fixed an issue with selecting nodes when the web page is scrolled down.
- Added Gephi JSON parser
- Added Neighbour Highlight example
- Added Import From Gephi example
- Enabled color parsing for nodes when supplied with rgb(xxx,xxx,xxx) value.

### DataSet

- Added .get() returnType option to return as JSON object, Array or Google 
  DataTable.



## 2014-07-07, version 3.0.0

### Timeline

- Implemented support for displaying a `title` for both items and groups.
- Fixed auto detected item type being preferred over the global item `type`.
- Throws an error when constructing without new keyword.
- Removed the 'rangeoverflow' item type. Instead, one can use a regular range
  and change css styling of the item contents to:

        .vis.timeline .item.range .content {
          overflow: visible;
        }
- Fixed the height of background and foreground panels of groups.
- Fixed ranges in the Timeline sometimes overlapping when dragging the Timeline.
- Fixed `DataView` not working in Timeline.

### Network (formerly named Graph)

- Renamed `Graph` to `Network` to prevent confusion with the visualizations 
  `Graph2d` and `Graph3d`.
  - Renamed option `dragGraph` to `dragNetwork`.
- Now throws an error when constructing without new keyword.
- Added pull request from Vukk, user can now define the edge width multiplier 
  when selected.
- Fixed `graph.storePositions()`.
- Extended Selection API with `selectNodes` and `selectEdges`, deprecating 
  `setSelection`.
- Fixed multiline labels.
- Changed hierarchical physics solver and updated docs.

### Graph2d

- Added first iteration of the Graph2d.

### Graph3d

- Now throws an error when constructing without new keyword.


## 2014-06-19, version 2.0.0

### Timeline

- Implemented function `destroy` to neatly cleanup a Timeline.
- Implemented support for dragging the timeline contents vertically.
- Implemented options `zoomable` and `moveable`.
- Changed default value of option `showCurrentTime` to true.
- Internal refactoring and simplification of the code.
- Fixed property `className` of groups not being applied to related contents and 
  background elements, and not being updated once applied.

### Graph

- Reduced the timestep a little for smoother animations.
- Fixed dataManipulation.initiallyVisible functionality (thanks theGrue).
- Forced typecast of fontSize to Number.
- Added editing of edges using the data manipulation toolkit.

### DataSet

- Renamed option `convert` to `type`.


## 2014-06-06, version 1.1.0

### Timeline

- Select event now triggers repeatedly when selecting an already selected item.
- Renamed `Timeline.repaint()` to `Timeline.redraw()` to be consistent with
  the other visualisations of vis.js.
- Fixed `Timeline.clear()` not resetting a configured `options.start` and 
  `options.end`.

### Graph

- Fixed error with zero nodes with hierarchical layout.
- Added focusOnNode function.
- Added hover option.
- Added dragNodes option. Renamed movebale to dragGraph option.
- Added hover events (hoverNode, blurNode).

### Graph3D

- Ported Graph3D from Chap Links Library.


## 2014-05-28, version 1.0.2

### Timeline

- Implemented option `minHeight`, similar to option `maxHeight`.
- Implemented a method `clear([what])`, to clear items, groups, and configuration
  of a Timeline instance.
- Added function `repaint()` to force a repaint of the Timeline.
- Some tweaks in snapping dragged items to nice dates.
- Made the instance of moment.js packaged with vis.js accessibly via `vis.moment`.
- A newly created item is initialized with `end` property when option `type`
  is `"range"` or `"rangeoverflow"`.
- Fixed a bug in replacing the DataSet of groups via `Timeline.setGroups(groups)`.
- Fixed a bug when rendering the Timeline inside a hidden container. 
- Fixed axis scale being determined wrongly for a second Timeline in a single page.

### Graph

- Added zoomable and moveable options.
- Changes setOptions to avoid resetting view.
- Interchanged canvasToDOM and DOMtoCanvas to correspond with the docs.


## 2014-05-09, version 1.0.1

### Timeline

- Fixed width of items with type `rangeoverflow`.
- Fixed a bug wrongly rendering invisible items after updating them.

### Graph

- Added coordinate conversion from DOM to Canvas.
- Fixed bug where the graph stopped animation after settling in playing with physics.
- Fixed bug where hierarchical physics properties were not handled.
- Added events for change of view and zooming.


## 2014-05-02, version 1.0.0

### Timeline

- Large refactoring of the Timeline, simplifying the code.
- Great performance improvements.
- Improved layout of box-items inside groups.
- Items can now be dragged from one group to another.
- Implemented option `stack` to enable/disable stacking of items.
- Implemented function `fit`, which sets the Timeline window such that it fits
  all items.
- Option `editable` can now be used to enable/disable individual manipulation
  actions (`add`, `updateTime`, `updateGroup`, `remove`).
- Function `setWindow` now accepts an object with properties `start` and `end`.
- Fixed option `autoResize` forcing a repaint of the Timeline with every check
  rather than when the Timeline is actually resized.
- Fixed `select` event fired repeatedly when clicking an empty place on the
  Timeline, deselecting selected items).
- Fixed initial visible window in case items exceed `zoomMax`. Thanks @Remper.
- Fixed an offset in newly created items when using groups.
- Fixed height of a group not reckoning with the height of the group label.
- Option `order` is now deprecated. This was needed for performance improvements.
- More examples added.
- Minor bug fixes.

### Graph

- Added recalculate hierarchical layout to update node event.
- Added arrowScaleFactor to scale the arrows on the edges.

### DataSet

- A DataSet can now be constructed with initial data, like
  `new DataSet(data, options)`.


## 2014-04-18, version 0.7.4

### Graph

- Fixed IE9 bug.
- Style fixes.
- Minor bug fixes.


## 2014-04-16, version 0.7.3

### Graph

- Fixed color bug.
- Added pull requests from kannonboy and vierja: tooltip styling, label fill 
  color.


## 2014-04-09, version 0.7.2

### Graph

- Fixed edge select bug.
- Fixed zoom bug on empty initialization.


## 2014-03-27, version 0.7.1

### Graph

- Fixed edge color bug.
- Fixed select event bug.
- Clarified docs, stressing importance of css inclusion for correct display of 
  navigation an manipulation icons.
- Improved and expanded playing with physics (configurePhysics option).
- Added highlights to navigation icons if the corresponding key is pressed.
- Added freezeForStabilization option to improve stabilization with cached 
  positions.


## 2014-03-07, version 0.7.0

### Graph

- Changed navigation CSS. Icons are now always correctly positioned.
- Added stabilizationIterations option to graph.
- Added storePosition() method to save the XY positions of nodes in the DataSet.
- Separated allowedToMove into allowedToMoveX and allowedToMoveY. This is 
  required for initializing nodes from hierarchical layouts after 
  storePosition().
- Added color options for the edges.


## 2014-03-06, version 0.6.1

### Graph

- Bugfix graphviz examples.
- Bugfix labels position for smooth curves.
- Tweaked graphviz example physics.
- Updated physics documentation to stress importance of configurePhysics.

### Timeline

- Fixed a bug with options `margin.axis` and `margin.item` being ignored when 
  setting them to zero.
- Some clarifications in the documentation.


## 2014-03-05, version 0.6.0

### Graph

- Added Physics Configuration option. This makes tweaking the physics system to 
  suit your needs easier.
- Click and doubleClick events.
- Initial zoom bugfix.
- Directions for Hierarchical layout.
- Refactoring and bugfixes.


## 2014-02-20, version 0.5.1

- Fixed broken bower module.


## 2014-02-20, version 0.5.0

### Timeline

- Editable Items: drag items, add new items, update items, and remove items.
- Implemented options `selectable`, `editable`.
- Added events `timechange` and `timechanged` when dragging the custom time bar.
- Multiple items can be selected using ctrl+click or shift+click.
- Implemented functions `setWindow(start, end)` and `getWindow()`.
- Fixed scroll to zoom not working on IE in standards mode.

### Graph

- Editable nodes and edges: create, update, and remove them.
- Support for smooth, curved edges (on by default).
- Performance improvements.
- Fixed scroll to zoom not working on IE in standards mode.
- Added hierarchical layout option.
- Overhauled physics system, now using Barnes-Hut simulation by default. Great 
  performance gains.
- Modified clustering system to give better results.
- Adaptive performance system to increase visual performance (60fps target).

### DataSet

- Renamed functions `subscribe` and `unsubscribe` to `on` and `off` respectively.


## 2014-01-31, version 0.4.0

### Timeline

- Implemented functions `on` and `off` to create event listeners for events
  `rangechange`, `rangechanged`, and `select`.
- Implemented function `select` to get and set the selected items.
- Items can be selected by clicking them, muti-select by holding them.
- Fixed non working `start` and `end` options.

### Graph

- Fixed longstanding bug in the force calculation, increasing simulation
  stability and fluidity.
- Reworked the calculation of the Graph, increasing performance for larger
  datasets (up to 10x!).
- Support for automatic clustering in Graph to handle large (>50000) datasets
  without losing performance.
- Added automatic initial zooming to Graph, to more easily view large amounts
  of data.
- Added local declustering to Graph, freezing the simulation of nodes outside
  of the cluster.
- Added support for key-bindings by including mouseTrap in Graph.
- Added navigation controls.
- Added keyboard navigation.
- Implemented functions `on` and `off` to create event listeners for event
  `select`.


## 2014-01-14, version 0.3.0

- Moved the generated library to folder `./dist`
- Css stylesheet must be loaded explicitly now.
- Implemented options `showCurrentTime` and `showCustomTime`. Thanks @fi0dor.
- Implemented touch support for Timeline.
- Fixed broken Timeline options `min` and `max`.
- Fixed not being able to load vis.js in node.js.


## 2013-09-20, version 0.2.0

- Implemented full touch support for Graph.
- Fixed initial empty range in the Timeline in case of a single item.
- Fixed field `className` not working for items.


## 2013-06-20, version 0.1.0

- Added support for DataSet to Graph. Graph now uses an id based set of nodes
  and edges instead of a row based array internally. Methods getSelection and
  setSelection of Graph now accept a list with ids instead of rows.
- Graph is now robust against edges pointing to non-existing nodes, which
  can occur easily while dynamically adding/removing nodes and edges.
- Implemented basic support for groups in the Timeline.
- Added documentation on DataSet and DataView.
- Fixed selection of nodes in a Graph when the containing web page is scrolled.
- Improved date conversion.
- Renamed DataSet option `fieldTypes` to `convert`.
- Renamed function `vis.util.cast` to `vis.util.convert`.


## 2013-06-07, version 0.0.9

- First working version of the Graph imported from the old library.
- Documentation added for both Timeline and Graph.


## 2013-05-03, version 0.0.8

- Performance improvements: only visible items are rendered.
- Minor bug fixes and improvements.


## 2013-04-25, version 0.0.7

- Sanitized the published packages on npm and bower.


## 2013-04-25, version 0.0.6

- Css is now packaged in the javascript file, and automatically loaded.
- The library uses node style dependency management for modules now, used
  with Browserify.


## 2013-04-16, version 0.0.5

- First working version of the Timeline.
- Website created.<|MERGE_RESOLUTION|>--- conflicted
+++ resolved
@@ -2,7 +2,6 @@
 http://visjs.org
 
 
-<<<<<<< HEAD
 ## not yet released, version 4.0.0-SNAPSHOT
 
 ### General
@@ -23,9 +22,7 @@
 
 
 ## not yet released, version 3.9.2-SNAPSHOT
-=======
 ## 2015-02-11, version 3.10.0
->>>>>>> ae7d2004
 
 ### Network
 
@@ -63,6 +60,11 @@
 - Added a method `refresh()` to the `DataView`, to update filter results.
 - Fixed a bug in the `DataSet` returning an empty object instead of `null` when
   no item was found when using both a filter and specifying fields.
+
+### Timeline
+
+- Implemented option `timeAxis: {scale: string, step: number}` to set a
+  fixed scale.
 
 
 ## 2015-01-16, version 3.9.1
