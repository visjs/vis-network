# vis.js history
http://visjs.org


<<<<<<< HEAD
=======
## 2014-07-07, version 3.0.0

### Timeline

- Implemented support for displaying a `title` for both items and groups.
- Fixed auto detected item type being preferred over the global item `type`.
- Throws an error when constructing without new keyword.
- Removed the 'rangeoverflow' item type. Instead, one can use a regular range
  and change css styling of the item contents to:

        .vis.timeline .item.range .content {
          overflow: visible;
        }
- Fixed the height of background and foreground panels of groups.
- Fixed ranges in the Timeline sometimes overlapping when dragging the Timeline.
- Fixed `DataView` not working in Timeline.

### Network (formerly named Graph)

- Renamed `Graph` to `Network` to prevent confusion with the visualizations 
  `Graph2d` and `Graph3d`.
  - Renamed option `dragGraph` to `dragNetwork`.
- Now throws an error when constructing without new keyword.
- Added pull request from Vukk, user can now define the edge width multiplier 
  when selected.
- Fixed `graph.storePositions()`.
- Extended Selection API with `selectNodes` and `selectEdges`, deprecating 
  `setSelection`.
- Fixed multiline labels.
- Changed hierarchical physics solver and updated docs.

### Graph2d

- Added first iteration of the Graph2d.

### Graph3d

- Now throws an error when constructing without new keyword.


>>>>>>> 1544e882
## 2014-06-19, version 2.0.0

### Timeline

- Implemented function `destroy` to neatly cleanup a Timeline.
- Implemented support for dragging the timeline contents vertically.
- Implemented options `zoomable` and `moveable`.
- Changed default value of option `showCurrentTime` to true.
- Internal refactoring and simplification of the code.
- Fixed property `className` of groups not being applied to related contents and 
  background elements, and not being updated once applied.

### Graph

- Reduced the timestep a little for smoother animations.
- Fixed dataManipulation.initiallyVisible functionality (thanks theGrue).
- Forced typecast of fontSize to Number.
- Added editing of edges using the data manipulation toolkit.

### DataSet

- Renamed option `convert` to `type`.


## 2014-06-06, version 1.1.0

### Timeline

- Select event now triggers repeatedly when selecting an already selected item.
- Renamed `Timeline.repaint()` to `Timeline.redraw()` to be consistent with
  the other visualisations of vis.js.
- Fixed `Timeline.clear()` not resetting a configured `options.start` and 
  `options.end`.

### Graph

- Fixed error with zero nodes with hierarchical layout.
- Added focusOnNode function.
- Added hover option.
- Added dragNodes option. Renamed movebale to dragGraph option.
- Added hover events (hoverNode, blurNode).

### Graph3D

- Ported Graph3D from Chap Links Library.


## 2014-05-28, version 1.0.2

### Timeline

- Implemented option `minHeight`, similar to option `maxHeight`.
- Implemented a method `clear([what])`, to clear items, groups, and configuration
  of a Timeline instance.
- Added function `repaint()` to force a repaint of the Timeline.
- Some tweaks in snapping dragged items to nice dates.
- Made the instance of moment.js packaged with vis.js accessibly via `vis.moment`.
- A newly created item is initialized with `end` property when option `type`
  is `"range"` or `"rangeoverflow"`.
- Fixed a bug in replacing the DataSet of groups via `Timeline.setGroups(groups)`.
- Fixed a bug when rendering the Timeline inside a hidden container. 
- Fixed axis scale being determined wrongly for a second Timeline in a single page.

### Graph

- Added zoomable and moveable options.
- Changes setOptions to avoid resetting view.
- Interchanged canvasToDOM and DOMtoCanvas to correspond with the docs.


## 2014-05-09, version 1.0.1

### Timeline

- Fixed width of items with type `rangeoverflow`.
- Fixed a bug wrongly rendering invisible items after updating them.

### Graph

- Added coordinate conversion from DOM to Canvas.
- Fixed bug where the graph stopped animation after settling in playing with physics.
- Fixed bug where hierarchical physics properties were not handled.
- Added events for change of view and zooming.


## 2014-05-02, version 1.0.0

### Timeline

- Large refactoring of the Timeline, simplifying the code.
- Great performance improvements.
- Improved layout of box-items inside groups.
- Items can now be dragged from one group to another.
- Implemented option `stack` to enable/disable stacking of items.
- Implemented function `fit`, which sets the Timeline window such that it fits
  all items.
- Option `editable` can now be used to enable/disable individual manipulation
  actions (`add`, `updateTime`, `updateGroup`, `remove`).
- Function `setWindow` now accepts an object with properties `start` and `end`.
- Fixed option `autoResize` forcing a repaint of the Timeline with every check
  rather than when the Timeline is actually resized.
- Fixed `select` event fired repeatedly when clicking an empty place on the
  Timeline, deselecting selected items).
- Fixed initial visible window in case items exceed `zoomMax`. Thanks @Remper.
- Fixed an offset in newly created items when using groups.
- Fixed height of a group not reckoning with the height of the group label.
- Option `order` is now deprecated. This was needed for performance improvements.
- More examples added.
- Minor bug fixes.

### Graph

- Added recalculate hierarchical layout to update node event.
- Added arrowScaleFactor to scale the arrows on the edges.

### DataSet

- A DataSet can now be constructed with initial data, like
  `new DataSet(data, options)`.


## 2014-04-18, version 0.7.4

### Graph

- Fixed IE9 bug.
- Style fixes.
- Minor bug fixes.


## 2014-04-16, version 0.7.3

### Graph

- Fixed color bug.
- Added pull requests from kannonboy and vierja: tooltip styling, label fill 
  color.


## 2014-04-09, version 0.7.2

### Graph

- Fixed edge select bug.
- Fixed zoom bug on empty initialization.


## 2014-03-27, version 0.7.1

### Graph

- Fixed edge color bug.
- Fixed select event bug.
- Clarified docs, stressing importance of css inclusion for correct display of 
  navigation an manipulation icons.
- Improved and expanded playing with physics (configurePhysics option).
- Added highlights to navigation icons if the corresponding key is pressed.
- Added freezeForStabilization option to improve stabilization with cached 
  positions.


## 2014-03-07, version 0.7.0

### Graph

- Changed navigation CSS. Icons are now always correctly positioned.
- Added stabilizationIterations option to graph.
- Added storePosition() method to save the XY positions of nodes in the DataSet.
- Separated allowedToMove into allowedToMoveX and allowedToMoveY. This is 
  required for initializing nodes from hierarchical layouts after 
  storePosition().
- Added color options for the edges.


## 2014-03-06, version 0.6.1

### Graph

- Bugfix graphviz examples.
- Bugfix labels position for smooth curves.
- Tweaked graphviz example physics.
- Updated physics documentation to stress importance of configurePhysics.

### Timeline

- Fixed a bug with options `margin.axis` and `margin.item` being ignored when 
  setting them to zero.
- Some clarifications in the documentation.


## 2014-03-05, version 0.6.0

### Graph

- Added Physics Configuration option. This makes tweaking the physics system to 
  suit your needs easier.
- Click and doubleClick events.
- Initial zoom bugfix.
- Directions for Hierarchical layout.
- Refactoring and bugfixes.


## 2014-02-20, version 0.5.1

- Fixed broken bower module.


## 2014-02-20, version 0.5.0

### Timeline

- Editable Items: drag items, add new items, update items, and remove items.
- Implemented options `selectable`, `editable`.
- Added events `timechange` and `timechanged` when dragging the custom time bar.
- Multiple items can be selected using ctrl+click or shift+click.
- Implemented functions `setWindow(start, end)` and `getWindow()`.
- Fixed scroll to zoom not working on IE in standards mode.

### Graph

- Editable nodes and edges: create, update, and remove them.
- Support for smooth, curved edges (on by default).
- Performance improvements.
- Fixed scroll to zoom not working on IE in standards mode.
- Added hierarchical layout option.
- Overhauled physics system, now using Barnes-Hut simulation by default. Great 
  performance gains.
- Modified clustering system to give better results.
- Adaptive performance system to increase visual performance (60fps target).

### DataSet

- Renamed functions `subscribe` and `unsubscribe` to `on` and `off` respectively.


## 2014-01-31, version 0.4.0

### Timeline

- Implemented functions `on` and `off` to create event listeners for events
  `rangechange`, `rangechanged`, and `select`.
- Implemented function `select` to get and set the selected items.
- Items can be selected by clicking them, muti-select by holding them.
- Fixed non working `start` and `end` options.

### Graph

- Fixed longstanding bug in the force calculation, increasing simulation
  stability and fluidity.
- Reworked the calculation of the Graph, increasing performance for larger
  datasets (up to 10x!).
- Support for automatic clustering in Graph to handle large (>50000) datasets
  without losing performance.
- Added automatic initial zooming to Graph, to more easily view large amounts
  of data.
- Added local declustering to Graph, freezing the simulation of nodes outside
  of the cluster.
- Added support for key-bindings by including mouseTrap in Graph.
- Added navigation controls.
- Added keyboard navigation.
- Implemented functions `on` and `off` to create event listeners for event
  `select`.


## 2014-01-14, version 0.3.0

- Moved the generated library to folder `./dist`
- Css stylesheet must be loaded explicitly now.
- Implemented options `showCurrentTime` and `showCustomTime`. Thanks @fi0dor.
- Implemented touch support for Timeline.
- Fixed broken Timeline options `min` and `max`.
- Fixed not being able to load vis.js in node.js.


## 2013-09-20, version 0.2.0

- Implemented full touch support for Graph.
- Fixed initial empty range in the Timeline in case of a single item.
- Fixed field `className` not working for items.


## 2013-06-20, version 0.1.0

- Added support for DataSet to Graph. Graph now uses an id based set of nodes
  and edges instead of a row based array internally. Methods getSelection and
  setSelection of Graph now accept a list with ids instead of rows.
- Graph is now robust against edges pointing to non-existing nodes, which
  can occur easily while dynamically adding/removing nodes and edges.
- Implemented basic support for groups in the Timeline.
- Added documentation on DataSet and DataView.
- Fixed selection of nodes in a Graph when the containing web page is scrolled.
- Improved date conversion.
- Renamed DataSet option `fieldTypes` to `convert`.
- Renamed function `vis.util.cast` to `vis.util.convert`.


## 2013-06-07, version 0.0.9

- First working version of the Graph imported from the old library.
- Documentation added for both Timeline and Graph.


## 2013-05-03, version 0.0.8

- Performance improvements: only visible items are rendered.
- Minor bug fixes and improvements.


## 2013-04-25, version 0.0.7

- Sanitized the published packages on npm and bower.


## 2013-04-25, version 0.0.6

- Css is now packaged in the javascript file, and automatically loaded.
- The library uses node style dependency management for modules now, used
  with Browserify.


## 2013-04-16, version 0.0.5

- First working version of the Timeline.
- Website created.<|MERGE_RESOLUTION|>--- conflicted
+++ resolved
@@ -2,8 +2,6 @@
 http://visjs.org
 
 
-<<<<<<< HEAD
-=======
 ## 2014-07-07, version 3.0.0
 
 ### Timeline
@@ -44,7 +42,6 @@
 - Now throws an error when constructing without new keyword.
 
 
->>>>>>> 1544e882
 ## 2014-06-19, version 2.0.0
 
 ### Timeline
