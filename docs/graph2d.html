<html>

<head>
  <title>vis.js | Graph2d documentation</title>
  <style>
      td.greenField {
          background-color: #c9ffc7;
      }
  </style>
  <link href='css/prettify.css' type='text/css' rel='stylesheet'>
  <link href='css/style.css' type='text/css' rel='stylesheet'>

  <script type="text/javascript" src="lib/prettify/prettify.js"></script>
</head>

<body onload="prettyPrint();">
<div id="container">

<h1>Graph2d documentation</h1>

<h2 id="Overview">Overview</h2>
<p>
  Graph2d is an interactive visualization chart to draw data in a 2D graph.
  You can freely move and zoom in the graph by dragging and scrolling in the
  window.
</p>
<p>
  Graph2d uses HTML DOM and SVG for rendering. This allows for flexible
  customization using css styling.
</p>

<h2 id="Contents">Contents</h2>
<ul>
  <li><a href="#Overview">Overview</a></li>
  <li><a href="#Loading">Loading</a></li>
  <li><a href="#Data_Format">Data Format</a>
    <ul>
        <li><a href="#items">Items</a></li>
        <li><a href="#groups">Groups</a></li>
    </ul>
  </li>
  <li><a href="#Configuration_Options">Configuration Options</a>
      <ul>
          <li><a href="#graph2dOptions">Graph2d options</a></li>
          <li><a href="#timelineOptions">Timeline options</a></li>
      </ul>
  </li>
  <li><a href="#Methods">Methods</a></li>
  <li><a href="#Events">Events</a></li>
  <li><a href="#Localization">Localization</a></li>
  <li><a href="#Styles">Styles</a></li>
  <li><a href="#Data_Policy">Data Policy</a></li>
</ul>

<h2 id="Example">Example</h2>
<p>
  The following code shows how to create a Graph2d and provide it with data.
  More examples can be found in the <a href="../examples">examples</a> directory.
</p>

<pre class="prettyprint lang-html">
&lt;!DOCTYPE HTML&gt;
&lt;html&gt;
&lt;head&gt;
  &lt;title&gt;Graph2d | Basic Example&lt;/title&gt;

  &lt;style type="text/css"&gt;
    body, html {
      font-family: sans-serif;
    }
  &lt;/style&gt;

  &lt;script src="../../dist/vis.js"&gt;&lt;/script&gt;
  &lt;link href="../../dist/vis.css" rel="stylesheet" type="text/css" /&gt;
&lt;/head&gt;
&lt;body&gt;
&lt;div id="visualization"&gt;&lt;/div&gt;

&lt;script type="text/javascript"&gt;
  var container = document.getElementById('visualization');
  var items = [
      {x: '2014-06-11', y: 10},
      {x: '2014-06-12', y: 25},
      {x: '2014-06-13', y: 30},
      {x: '2014-06-14', y: 10},
      {x: '2014-06-15', y: 15},
      {x: '2014-06-16', y: 30}
  ];

  var dataset = new vis.DataSet(items);
  var options = {
      start: '2014-06-10',
      end: '2014-06-18'
  };
  var Graph2d = new vis.Graph2d(container, dataset, options);
&lt;/script&gt;
&lt;/body&gt;
&lt;/html&gt;

</pre>


<h2 id="Loading">Loading</h2>

<p>
  The class name of the Graph2d is <code>vis.Graph2d</code>.
  When constructing a Graph2d, an HTML DOM container must be provided to attach
  the graph to. Optionally, data an options can be provided.
  Data is a vis <code>DataSet</code> or an <code>Array</code>, described in
  section <a href="#Data_Format">Data Format</a>.
  Options is a name-value map in the JSON format. The available options
  are described in section <a href="#Configuration_Options">Configuration Options</a>.
  Groups is a vis <code>DataSet</code> containing groups. The available options and the method of construction
  are described in section <a href="#Group_Options">Data Format</a>.
</p>
<pre class="prettyprint lang-js">var graph = new vis.Graph2d(container [, data] [, options] [,groups]);</pre>

<p>
  Data, options and groups can be set or changed later on using the functions
  <code>Graph2d.setData(data)</code>, <code>Graph2d.setOptions(options)</code> and <code>Graph2d.setGroups(groups)</code>.
</p>

<h2 id="Data_Format">Data Format</h2>
<p>
  Graph2d can load data from an <code>Array</code>, a <code>DataSet</code> or a <code>DataView</code>.
  JSON objects are added to this DataSet by using the <code>add()</code> function.
  Data points must have properties <code>x</code>, <code>y</code>, and <code>z</code>,
  and can optionally have a property <code>style</code> and <code>filter</code>.
<p>
    Graph2d can be provided with two types of data:
</p>
<ul>
    <li><a href="#items">Items</a> containing a set of points to be displayed.</li>
    <li><a href="#groups">Groups</a> containing a set of groups used to group items
        together. All items belonging to a group will be drawn as a single graph.</li>
</ul>

<h3 id="items">Items</h3>

<pre class="prettyprint lang-js">
var items = [
    {x: '2014-06-13', y: 30, group: 0},
    {x: '2014-06-14', y: 10, group: 0},
    {x: '2014-06-15', y: 15, group: 1},
    {x: '2014-06-16', y: 30, group: 1},
    {x: '2014-06-17', y: 10, group: 1},
    {x: '2014-06-18', y: 15, group: 1}
];
</pre>

<table>
  <tr>
    <th>Name</th>
    <th>Type</th>
    <th>Required</th>
    <th>Description</th>
  </tr>
  <tr>
    <td>x</td>
    <td>number</td>
    <td>yes</td>
    <td>Location on the x-axis.</td>
  </tr>
  <tr>
    <td>y</td>
    <td>number</td>
    <td>yes</td>
    <td>Location on the y-axis.</td>
  </tr>
  </tr>
  <tr>
    <td>group</td>
    <td>number | string</td>
    <td>no</td>
    <td>The ID of the group this point belongs to.</td>
  </tr>
</table>

<h3 id="groups">Groups</h3>

<p>
    Like the items, groups are regular JavaScript Arrays and Objects.
    Using groups, items can be grouped together.
    Items are filtered per group, and displayed as individual graphs. Groups can contain the properties <code>id</code>,
    <code>content</code>, <code>className</code> (optional) and  <code>options</code> (optional).
</p>
<p>
    Groups can be applied to a timeline using the method <code>setGroups</code>.
    A table with groups can be created like:
</p>

<pre class="prettyprint lang-js">
var groups = new vis.DataSet();
groups.add({
    id: 1,
    content: 'Group 1',
    // Optional: a field 'visible'
    // Optional: a field 'className'
    // Optional: options
  })
groups.add({
  // more groups...
});
</pre>


<p>
    Groups can have the following properties:
</p>

<table>
    <tr>
        <th>Name</th>
        <th>Type</th>
        <th>Required</th>
        <th>Description</th>
    </tr>
    <tr>
        <td>id</td>
        <td>String | Number</td>
        <td>yes</td>
        <td>An id for the group. The group will display all items having a
            property <code>group</code> which matches the <code>id</code>
            of the group.</td>
    </tr>
    <tr>
        <td>content</td>
        <td>String</td>
        <td>yes</td>
        <td>The contents of the group. This can be plain text or html code.</td>
    </tr>
    <tr>
        <td>className</td>
        <td>String</td>
        <td>no</td>
        <td>This field is optional. A className can be used to give groups
            an individual css style.
        </td>
    </tr>
    <tr>
        <td>options</td>
        <td>JSON object</td>
        <td>no</td>
        <td>This field is optional. The options can be used to give a group a specific draw style.
            Any options that are colored green in the Configuration Options can be used as options here.
    </tr>
    <tr>
        <td>visible</td>
        <td>Boolean</td>
        <td>true</td>
        <td>This field is optional. If false, this group will not be drawn.
    </tr>
</table>

<<<<<<< HEAD
=======
<h3 id="GroupOptions">Group-specific Options</h3>

The groups have some options that only apply to groups and cannot be set globally. These are listed below.

<pre class="prettyprint lang-js">
var groups = new vis.DataSet();
groups.add({
    id: 1,
    content: 'Group 1',
    options: {
        slots: { slot: 1, total: 3}
    }
});
</pre>


<table>
    <tr>
        <th>Name</th>
        <th>Type</th>
        <th>Required</th>
        <th>Description</th>
    </tr>
    <tr>
        <td>slots.slot</td>
        <td>Number</td>
        <td></td>
        <td>The slot the bar chart is plotted in. This has to be used in combination with slots.total. See <a href="../examples/Graph2d/11_barsSideBySideGroups.html">example 11</a> for more information.</td>
    </tr>
    <tr>
        <td>slots.total</td>
        <td>Number</td>
        <td></td>
        <td>The total amount of slots available. This has to be used in combination with slots.slot. See <a href="../examples/Graph2d/11_barsSideBySideGroups.html">example 11</a> for more information.</td>
    </tr>
</table>

>>>>>>> 613030e9
<h2 id="Configuration_Options">Configuration Options</h2>

<h3 id="graph2dOptions">Graph2d Options</h3>

Options can be used to customize the Graph2d to your purposes. These options can be passed to the Graph2d object either in
the constructor, or by the <code>setOptions</code> function.

<pre class="prettyprint lang-js">
var options = {
    width:  '100%',
    height: '400px',
    style: 'surface'
};
</pre>

The options colored in green can also be used as options for the groups. All options are optional.

<table>
    <tr>
        <th>Name</th>
        <th>Type</th>
        <th>Default</th>
        <th>Description</th>
    </tr>
    <tr>
        <td class="greenField">yAxisOrientation</td>
        <td>String</td>
        <td>'left'</td>
        <td>This defines with which axis, left or right, the graph is coupled. <a href="../examples/Graph2d/05_bothAxis.html">Example 5</a> shows groups with different Y axis. If no groups are coupled
        with an axis, it will not be shown.</td>
    </tr>
    <tr>
        <td>defaultGroup</td>
        <td>String</td>
        <td>'default'</td>
        <td>This is the label for the default, ungrouped items when shown in a legend.</td>
    </tr>
    <tr>
        <td class="greenField">sort</td>
        <td>Boolean</td>
        <td>true</td>
        <td>This determines if the items are sorted automatically.
            They are sorted by the x value. If sort is enabled, more optimizations are possible, increasing the performance.</td>
    </tr>
    <tr>
        <td class="greenField">sampling</td>
        <td>Boolean</td>
        <td>true</td>
        <td>If sampling is enabled, Graph2d will automatically determine the amount of points per pixel.
            If there are more than 1 point per pixel, not all points will be drawn. Disabling sampling will cause a decrease in performance.</td>
    </tr>
    <tr>
        <td>graphHeight</td>
        <td>Number | String</td>
        <td>'400px'</td>
        <td>This is the height of the graph SVG canvas.
            If it is larger than the height of the outer frame, you can drag up and down
            the vertical direction as well as the usual horizontal direction.</td>
    </tr>
    <tr>
        <td class="greenField">shaded</td>
        <td>Boolean | Object</td>
        <td>false</td>
        <td>Toggle a shaded area with the default settings.</td>
    </tr>
    <tr>
        <td class="greenField">shaded.enabled</td>
        <td>Boolean</td>
        <td>false</td>
        <td>This toggles the shading.</td>
    </tr>
    <tr>
        <td class="greenField">shaded.orientation</td>
        <td>String</td>
        <td>'bottom'</td>
        <td>This determines if the shaded area is at the bottom or at the top of the curve. The options are 'bottom' or 'top'.</td>
    </tr>
    <tr>
        <td class="greenField">style</td>
        <td>String</td>
        <td>'line'</td>
        <td>This allows the user to define if this should be a linegraph or a barchart. The options are: 'line' or 'bar'.</td>
    </tr>
    <tr>
        <td class="greenField">barChart.width</td>
        <td>Number</td>
        <td>50</td>
        <td>The width of the bars.</td>
    </tr>
    <tr>
        <td class="greenField">barChart.align</td>
        <td>String</td>
        <td>'center'</td>
        <td>The alignment of the bars with regards to the coordinate. The options are 'left', 'right' or 'center'.</td>
    </tr>
    <tr>
<<<<<<< HEAD
        <td class="greenField">barChart.handleOverlap</td>
        <td>String</td>
        <td>'overlap'</td>
        <td>You can choose how graph2d handles the case where barcharts are occupying the same datapoint. The possible options are:
            <code>overlap, sideBySide, stack</code>.
            See <a href="../examples/graph2d/10_barsSideBySide.html">example 10</a> for more information.
            When using groups, see <a href="../examples/graph2d/11_barsSideBySideGroups.html">example 11</a>.
=======
        <td class="greenField">barChart.allowOverlap</td>
        <td>Boolean</td>
        <td>true</td>
        <td>When true, bars that have the same x coordinate are plotted on top of eachother (not stacking).
            See <a href="../examples/Graph2d/10_barsSideBySide.html">example 10</a> for more information.
            When using groups, see <a href="../examples/Graph2d/11_barsSideBySideGroups.html">example 11</a>.
>>>>>>> 613030e9
        </td>
    </tr>
    <tr>
        <td class="greenField">catmullRom</td>
        <td>Boolean | Object</td>
        <td>true</td>
        <td>Toggle the interpolation with the default settings. For more customization use the JSON format.</td>
    </tr>
    <tr>
        <td class="greenField">catmullRom.enabled</td>
        <td>Boolean</td>
        <td>true</td>
        <td>Toggle the interpolation.</td>
    </tr>
    <tr>
        <td class="greenField">catmullRom.parametrization</td>
        <td>String</td>
        <td>'centripetal'</td>
        <td>Define the type of parametrizaion. <a href="../examples/Graph2d/07_scrollingAndSorting.html">Example 7</a> shows the different methods. The options are 'centripetal' (best results), 'chordal' and 'uniform'. Uniform is the computationally cheapest variant.
            If catmullRom is disabled, linear interpolation is used.</td>
    </tr>
    <tr>
        <td class="greenField">drawPoints</td>
        <td>Boolean | Object</td>
        <td>true</td>
        <td>Toggle the drawing of the datapoints with the default settings.</td>
    </tr>
    <tr>
        <td class="greenField">drawPoints.enabled</td>
        <td>Boolean</td>
        <td>true</td>
        <td>Toggle the drawing of the datapoints.</td>
    </tr>
    <tr>
        <td class="greenField">drawPoints.size</td>
        <td>Number</td>
        <td>6</td>
        <td>Determine the size at which the data points are drawn.</td>
    </tr>
    <tr>
        <td class="greenField">drawPoints.style</td>
        <td>String</td>
        <td>'square'</td>
        <td>Determine the shape of the data points. The options are 'square' or 'circle'.</td>
    </tr>
    <tr>
        <td>dataAxis.showMinorLabels</td>
        <td>Boolean</td>
        <td>true</td>
        <td>Toggle the drawing of the minor labels on the Y axis.</td>
    </tr>
    <tr>
        <td>dataAxis.showMajorLabels</td>
        <td>Boolean</td>
        <td>true</td>
        <td>Toggle the drawing of the major labels on the Y axis.</td>
    </tr>
    <tr>
        <td>dataAxis.icons</td>
        <td>Boolean</td>
        <td>false</td>
        <td>Toggle the drawing of automatically generated icons the Y axis.</td>
    </tr>
    <tr>
        <td>dataAxis.width</td>
        <td>Number | String</td>
        <td>'40px'</td>
        <td>Set the (minimal) width of the yAxis. The axis will resize to accomodate the labels of the Y values.</td>
    </tr>
    <tr>
        <td>dataAxis.visible</td>
        <td>Boolean</td>
        <td>true</td>
        <td>Show or hide the data axis.</td>
    </tr>
    <tr>
        <td>legend</td>
        <td>Boolean</td>
        <td>false</td>
        <td>Toggle the legend with the default settings.</td>
    </tr>
    <tr>
        <td>legend.enabled</td>
        <td>Boolean</td>
        <td>false</td>
        <td>Toggle the legend.</td>
    </tr>
    <tr>
        <td>legend.icons</td>
        <td>Boolean</td>
        <td>true</td>
        <td>Show automatically generated icons on the legend.</td>
    </tr>
    <tr>
        <td>legend.left.visible</td>
        <td>Boolean</td>
        <td>true</td>
        <td>Both axis, left and right, have a corresponding legend. This toggles the visibility of the legend that is coupled with the left axis.</td>
    </tr>
    <tr>
        <td>legend.left.position</td>
        <td>String</td>
        <td>'top-left'</td>
        <td>Determine the position of the legend coupled to the left axis. Options are 'top-left', 'top-right', 'bottom-left' or 'bottom-right'.</td>
    </tr>
    <tr>
        <td>legend.right.visible</td>
        <td>Boolean</td>
        <td>true</td>
        <td>This toggles the visibility of the legend that is coupled with the right axis.</td>
    </tr>
    <tr>
        <td>legend.right.position</td>
        <td>String</td>
        <td>'top-right'</td>
        <td>Determine the position of the legend coupled to the right axis. Options are 'top-left', 'top-right', 'bottom-left' or 'bottom-right'.</td>
    </tr>
</table>

<h3 id="timelineOptions">Timeline Options</h3>

<p>
  Graph2d is built upon the framework of the Timeline. All options from the Timeline can be used with Graph2d. The options available for the Timeline are listed here:
</p>
<p>
  <a href="timeline.html#Configuration_Options">timeline.html#Configuration_options</a>
</p>


<h2 id="Methods">Methods</h2>
<p>
    The Graph2d supports the following methods.
</p>

<table>
    <tr>
        <th>Method</th>
        <th>Return Type</th>
        <th>Description</th>
    </tr>

    <tr>
        <td>clear([what])</td>
        <td>none</td>
        <td>
            Clear the Graph2d. An object can be passed specifying which sections to clear: items, groups,
            and/or options. By Default, items, groups and options are cleared, i.e. <code>what = {items: true, groups: true, options: true}</code>. Example usage:

<pre class="prettyprint lang-js">Graph2d.clear();                // clear items, groups, and options
Graph2d.clear({options: true}); // clear options only
</pre>
        </td>
    </tr>

    <tr>
        <td>destroy()</td>
        <td>none</td>
        <td>Destroy the Graph2d. The Graph2d is removed from memory. all DOM elements and event listeners are cleaned up.
        </td>
    </tr>

    <tr>
        <td>getCustomTime()</td>
        <td>Date</td>
        <td>Retrieve the custom time. Only applicable when the option <code>showCustomTime</code> is true.
        </td>
    </tr>

    <tr>
        <td>setCustomTime(time)</td>
        <td>none</td>
        <td>Adjust the custom time bar. Only applicable when the option <code>showCustomTime</code> is true. <code>time</code> is a Date object.
        </td>
    </tr>

    <tr>
        <td>getLegend(groupId, iconWidth, iconHeight)</td>
        <td>SVGelement, String, String</td>
        <td>Returns an object containing an SVG element with the icon of the group (size determined by iconWidth and iconHeight), the label of the group (content) and the yAxisOrientation of the group (left or right).
        </td>
    </tr>

    <tr>
        <td>getWindow()</td>
        <td>Object</td>
        <td>Get the current visible window. Returns an object with properties <code>start: Date</code> and <code>end: Date</code>.</td>
    </tr>

    <tr>
        <td>getItemRange()</td>
        <td>Object</td>
        <td>Get the range of all the items as an object containing <code>min: Date</code> and <code>max: Date</code>.</td>
    </tr>

    <tr>
        <td>fit()</td>
        <td>none</td>
        <td>Adjust the visible window such that it fits all items.
        </td>
    </tr>

    <tr>
        <td>on(event, callback)</td>
        <td>none</td>
        <td>Create an event listener. The callback function is invoked every time the event is triggered. Avialable events: <code>rangechange</code>, <code>rangechanged</code>, <code>select</code>. The callback function is invoked as <code>callback(properties)</code>, where <code>properties</code> is an object containing event specific properties. See section <a href="#Events">Events for more information</a>.</td>
    </tr>

    <tr>
        <td>off(event, callback)</td>
        <td>none</td>
        <td>Remove an event listener created before via function <code>on(event, callback)</code>. See section <a href="#Events">Events for more information</a>.</td>
    </tr>

    <tr>
        <td>redraw()</td>
        <td>none</td>
        <td>Force a redraw of the Graph2d. Can be useful to manually redraw when option autoResize=false.
        </td>
    </tr>

    <tr>
        <td>isGroupVisible(groupId)</td>
        <td>Boolean</td>
        <td>This checks if the visible option of the supplied group (by ID) is true or false.
        </td>
    </tr>

    <tr>
        <td>setGroups(groups)</td>
        <td>none</td>
        <td>Set a data set with groups for the Graph2d.
            <code>groups</code> can be an Array with Objects,
            a DataSet, or a DataView. For each of the groups, the items of the
            Graph2d are filtered on the property <code>group</code>, which
            must correspond with the id of the group.
        </td>
    </tr>

    <tr>
        <td>setItems(items)</td>
        <td>none</td>
        <td>Set a data set with items for the Graph2d.
            <code>items</code> can be an Array with Objects,
            a DataSet, or a DataView.
        </td>
    </tr>

    <tr>
        <td>setOptions(options)</td>
        <td>none</td>
        <td>Set or update options. It is possible to change any option of the Graph2d at any time. You can for example switch orientation on the fly.
        </td>
    </tr>

    <tr>
        <td>setWindow(start, end)</td>
        <td>none</td>
        <td>Set the current visible window. The parameters <code>start</code> and <code>end</code> can be a <code>Date</code>, <code>Number</code>, or <code>String</code>. If the parameter value of <code>start</code> or <code>end</code> is null, the parameter will be left unchanged.</td>
    </tr>

</table>


<h2 id="Events">Events</h2>
<p>
    Graph2d fires events when changing the visible window by dragging, when
    selecting items, and when dragging the custom time bar.
</p>

<p>
    Here an example on how to listen for a <code>rangeChanged</code> event.
</p>

<pre class="prettyprint lang-js">
Graph2d.on('select', function (properties) {
  alert('selected items: ' + properties.nodes);
});
</pre>

<p>
    A listener can be removed via the function <code>off</code>:
</p>

<pre class="prettyprint lang-js">
function onChange (properties) {
  alert('changed!');
}

// add event listener
Graph2d.on('rangechanged', onChange);

// do stuff...

// remove event listener
Graph2d.off('rangechanged', onChange);
</pre>


<p>
    The following events are available.
</p>

<table>
    <colgroup>
        <col style="width: 20%;">
        <col style="width: 40%;">
        <col style="width: 40%;">
    </colgroup>

    <tr>
        <th>name</th>
        <th>Description</th>
        <th>Properties</th>
    </tr>

    <tr>
        <td>rangechange</td>
        <td>Fired repeatedly when the user is dragging the Graph2d window.
        </td>
        <td>
            <ul>
                <li><code>start</code> (Number): timestamp of the current start of the window.</li>
                <li><code>end</code> (Number): timestamp of the current end of the window.</li>
            </ul>
        </td>
    </tr>

    <tr>
        <td>rangechanged</td>
        <td>Fired once after the user has dragged the Graph2d window.
        </td>
        <td>
            <ul>
                <li><code>start</code> (Number): timestamp of the current start of the window.</li>
                <li><code>end</code> (Number): timestamp of the current end of the window.</li>
            </ul>
        </td>
    </tr>
    <tr>
        <td>timechange</td>
        <td>Fired repeatedly when the user is dragging the custom time bar.
            Only available when the custom time bar is enabled.
        </td>
        <td>
            <ul>
                <li><code>time</code> (Date): the current time.</li>
            </ul>
        </td>
    </tr>

    <tr>
        <td>timechanged</td>
        <td>Fired once after the user has dragged the custom time bar.
            Only available when the custom time bar is enabled.
        </td>
        <td>
            <ul>
                <li><code>time</code> (Date): the current time.</li>
            </ul>
        </td>
    </tr>

</table>

<h2 id="Localization">Localization</h2>
<p>
  Graph2d can be localized. For localization, Graph2d depends largely on the localization of <a href="http://momentjs.com">moment.js</a>. Locales are not included in vis.js by default. To enable localization, moment.js must be loaded with locales. Moment.js offers a bundle named "moment-with-locales.min.js" for this and there are various alternative ways to load locales.
</p>

<p>
  To set a locale for the Graph2d, specify the option <code>locale</code>:
</p>

<pre class="prettyprint lang-js">var options = {
  locale: 'nl'
};
</pre>

<h3>Create a new locale</h3>

To load a locale into the Graph2d not supported by default, one can add a new locale to the option <code>locales</code>:

<pre class="prettyprint lang-js">var options = {
  locales: {
    // create a new locale
    mylocale: {
      current: 'current',
      time: 'time',
    }
  },

  // use the new locale
  locale: 'mylocale'
};
</pre>

<h3 id="available-locales">Available locales</h3>

Graph2d comes with support for the following locales:

<table>
  <tr><th>Language</th><th>Code</th></tr>
  <tr>
    <td>English</td>
    <td>
      <code>en</code><br>
      <code>en_EN</code><br>
      <code>en_US</code>
    </td>
  </tr>
  <tr>
    <td>Dutch</td>
    <td>
      <code>nl</code><br>
      <code>nl_NL</code><br>
      <code>nl_BE</code>
    </td>
  </tr>
</table>

<h2 id="Styles">Styles</h2>
<p>
    All parts of the Graph2d have a class name and a default css style just like the Graph2d.
    The styles can be overwritten, which enables full customization of the layout
    of the Graph2d.
</p>
<p>
    Additionally, Graph2d has 10 preset styles for graphs, which are cycled through when loading groups. These styles can be overwritten
    as well, along with defining your own classes to style the graphs! <a href="../examples/Graph2d/04_rightAxis.html">Example 4</a> and
    <a href="../examples/Graph2d/05_bothAxis.html">example 5</a> show the usage of custom styles.
</p>

<h2 id="Data_Policy">Data Policy</h2>
<p>
    All code and data is processed and rendered in the browser.
    No data is sent to any server.
</p>

</div>
</body>
</html><|MERGE_RESOLUTION|>--- conflicted
+++ resolved
@@ -252,46 +252,6 @@
     </tr>
 </table>
 
-<<<<<<< HEAD
-=======
-<h3 id="GroupOptions">Group-specific Options</h3>
-
-The groups have some options that only apply to groups and cannot be set globally. These are listed below.
-
-<pre class="prettyprint lang-js">
-var groups = new vis.DataSet();
-groups.add({
-    id: 1,
-    content: 'Group 1',
-    options: {
-        slots: { slot: 1, total: 3}
-    }
-});
-</pre>
-
-
-<table>
-    <tr>
-        <th>Name</th>
-        <th>Type</th>
-        <th>Required</th>
-        <th>Description</th>
-    </tr>
-    <tr>
-        <td>slots.slot</td>
-        <td>Number</td>
-        <td></td>
-        <td>The slot the bar chart is plotted in. This has to be used in combination with slots.total. See <a href="../examples/Graph2d/11_barsSideBySideGroups.html">example 11</a> for more information.</td>
-    </tr>
-    <tr>
-        <td>slots.total</td>
-        <td>Number</td>
-        <td></td>
-        <td>The total amount of slots available. This has to be used in combination with slots.slot. See <a href="../examples/Graph2d/11_barsSideBySideGroups.html">example 11</a> for more information.</td>
-    </tr>
-</table>
-
->>>>>>> 613030e9
 <h2 id="Configuration_Options">Configuration Options</h2>
 
 <h3 id="graph2dOptions">Graph2d Options</h3>
@@ -388,7 +348,6 @@
         <td>The alignment of the bars with regards to the coordinate. The options are 'left', 'right' or 'center'.</td>
     </tr>
     <tr>
-<<<<<<< HEAD
         <td class="greenField">barChart.handleOverlap</td>
         <td>String</td>
         <td>'overlap'</td>
@@ -396,14 +355,6 @@
             <code>overlap, sideBySide, stack</code>.
             See <a href="../examples/graph2d/10_barsSideBySide.html">example 10</a> for more information.
             When using groups, see <a href="../examples/graph2d/11_barsSideBySideGroups.html">example 11</a>.
-=======
-        <td class="greenField">barChart.allowOverlap</td>
-        <td>Boolean</td>
-        <td>true</td>
-        <td>When true, bars that have the same x coordinate are plotted on top of eachother (not stacking).
-            See <a href="../examples/Graph2d/10_barsSideBySide.html">example 10</a> for more information.
-            When using groups, see <a href="../examples/Graph2d/11_barsSideBySideGroups.html">example 11</a>.
->>>>>>> 613030e9
         </td>
     </tr>
     <tr>
